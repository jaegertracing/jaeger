// Copyright (c) 2021 The Jaeger Authors.
//
// Licensed under the Apache License, Version 2.0 (the "License");
// you may not use this file except in compliance with the License.
// You may obtain a copy of the License at
//
// http://www.apache.org/licenses/LICENSE-2.0
//
// Unless required by applicable law or agreed to in writing, software
// distributed under the License is distributed on an "AS IS" BASIS,
// WITHOUT WARRANTIES OR CONDITIONS OF ANY KIND, either express or implied.
// See the License for the specific language governing permissions and
// limitations under the License.

package prometheus

import (
	"flag"
	"fmt"
	"strings"
	"time"

	"github.com/spf13/viper"

	"github.com/jaegertracing/jaeger/pkg/config/tlscfg"
	"github.com/jaegertracing/jaeger/pkg/prometheus/config"
)

const (
	prefix = "prometheus"

	suffixServerURL           = ".server-url"
	suffixConnectTimeout      = ".connect-timeout"
	suffixTokenFilePath       = ".token-file"
	suffixOverrideFromContext = ".token-override-from-context"

	suffixMetricNamespace   = ".query.namespace"
	suffixLatencyUnit       = ".query.duration-unit"
	suffixNormalizeCalls    = ".query.normalize-calls"
	suffixNormalizeDuration = ".query.normalize-duration"

	defaultServerURL      = "http://localhost:9090"
	defaultConnectTimeout = 30 * time.Second
	defaultTokenFilePath  = ""

	defaultSupportSpanmetricsConnector = true
	defaultMetricNamespace             = ""
	defaultLatencyUnit                 = "ms"
	defaultNormalizeCalls              = false
	defaultNormalizeDuration           = false
)

<<<<<<< HEAD
type NamespaceConfig struct {
	config.Configuration `mapstructure:",squash"`
	namespace            string
}

// Options stores the configuration entries for this storage.
type Options struct {
	Primary NamespaceConfig `mapstructure:",squash"`
}

func DefaultConfig() config.Configuration {
	return config.Configuration{
=======
// Options stores the configuration entries for this storage.
type Options struct {
	config.Configuration `mapstructure:",squash"`
}

// NewOptions creates a new Options struct.
func NewOptions() *Options {
	defaultConfig := config.Configuration{
>>>>>>> 295293c5
		ServerURL:      defaultServerURL,
		ConnectTimeout: defaultConnectTimeout,

		MetricNamespace:   defaultMetricNamespace,
		LatencyUnit:       defaultLatencyUnit,
		NormalizeCalls:    defaultNormalizeCalls,
		NormalizeDuration: defaultNormalizeCalls,
	}
}

// NewOptions creates a new Options struct.
func NewOptions(primaryNamespace string) *Options {
	defaultConfig := DefaultConfig()

	return &Options{
<<<<<<< HEAD
		Primary: NamespaceConfig{
			Configuration: defaultConfig,
			namespace:     primaryNamespace,
		},
=======
		Configuration: defaultConfig,
>>>>>>> 295293c5
	}
}

// AddFlags from this storage to the CLI.
func (opt *Options) AddFlags(flagSet *flag.FlagSet) {
	flagSet.String(prefix+suffixServerURL, defaultServerURL,
		"The Prometheus server's URL, must include the protocol scheme e.g. http://localhost:9090")
	flagSet.Duration(prefix+suffixConnectTimeout, defaultConnectTimeout,
		"The period to wait for a connection to Prometheus when executing queries.")
	flagSet.String(prefix+suffixTokenFilePath, defaultTokenFilePath,
		"The path to a file containing the bearer token which will be included when executing queries against the Prometheus API.")
	flagSet.Bool(prefix+suffixOverrideFromContext, true,
		"Whether the bearer token should be overridden from context (incoming request)")
	flagSet.String(prefix+suffixMetricNamespace, defaultMetricNamespace,
		`The metric namespace that is prefixed to the metric name. A '.' separator will be added between `+
			`the namespace and the metric name.`)
	flagSet.String(prefix+suffixLatencyUnit, defaultLatencyUnit,
		`The units used for the "latency" histogram. It can be either "ms" or "s" and should be consistent with the `+
			`histogram unit value set in the spanmetrics connector (see: `+
			`https://github.com/open-telemetry/opentelemetry-collector-contrib/tree/main/connector/spanmetricsconnector#configurations). `+
			`This also helps jaeger-query determine the metric name when querying for "latency" metrics.`)
	flagSet.Bool(prefix+suffixNormalizeCalls, defaultNormalizeCalls,
		`Whether to normalize the "calls" metric name according to `+
			`https://github.com/open-telemetry/opentelemetry-collector-contrib/blob/main/pkg/translator/prometheus/README.md. `+
			`For example: `+
			`"calls" (not normalized) -> "calls_total" (normalized), `)
	flagSet.Bool(prefix+suffixNormalizeDuration, defaultNormalizeDuration,
		`Whether to normalize the "duration" metric name according to `+
			`https://github.com/open-telemetry/opentelemetry-collector-contrib/blob/main/pkg/translator/prometheus/README.md. `+
			`For example: `+
			`"duration_bucket" (not normalized) -> "duration_milliseconds_bucket (normalized)"`)

	opt.getTLSFlagsConfig().AddFlags(flagSet)
}

// InitFromViper initializes the options struct with values from Viper.
func (opt *Options) InitFromViper(v *viper.Viper) error {
	opt.ServerURL = stripWhiteSpace(v.GetString(prefix + suffixServerURL))
	opt.ConnectTimeout = v.GetDuration(prefix + suffixConnectTimeout)
	opt.TokenFilePath = v.GetString(prefix + suffixTokenFilePath)

	opt.MetricNamespace = v.GetString(prefix + suffixMetricNamespace)
	opt.LatencyUnit = v.GetString(prefix + suffixLatencyUnit)
	opt.NormalizeCalls = v.GetBool(prefix + suffixNormalizeCalls)
	opt.NormalizeDuration = v.GetBool(prefix + suffixNormalizeDuration)
	opt.TokenOverrideFromContext = v.GetBool(prefix + suffixOverrideFromContext)

	isValidUnit := map[string]bool{"ms": true, "s": true}
	if _, ok := isValidUnit[opt.LatencyUnit]; !ok {
		return fmt.Errorf(`duration-unit must be one of "ms" or "s", not %q`, opt.LatencyUnit)
	}

	var err error
	opt.TLS, err = opt.getTLSFlagsConfig().InitFromViper(v)
	if err != nil {
		return fmt.Errorf("failed to process Prometheus TLS options: %w", err)
	}
	return nil
}

<<<<<<< HEAD
func (config *NamespaceConfig) getTLSFlagsConfig() tlscfg.ClientFlagsConfig {
=======
func (*Options) getTLSFlagsConfig() tlscfg.ClientFlagsConfig {
>>>>>>> 295293c5
	return tlscfg.ClientFlagsConfig{
		Prefix: prefix,
	}
}

// stripWhiteSpace removes all whitespace characters from a string.
func stripWhiteSpace(str string) string {
	return strings.ReplaceAll(str, " ", "")
}<|MERGE_RESOLUTION|>--- conflicted
+++ resolved
@@ -50,29 +50,13 @@
 	defaultNormalizeDuration           = false
 )
 
-<<<<<<< HEAD
-type NamespaceConfig struct {
-	config.Configuration `mapstructure:",squash"`
-	namespace            string
-}
-
-// Options stores the configuration entries for this storage.
-type Options struct {
-	Primary NamespaceConfig `mapstructure:",squash"`
-}
-
-func DefaultConfig() config.Configuration {
-	return config.Configuration{
-=======
 // Options stores the configuration entries for this storage.
 type Options struct {
 	config.Configuration `mapstructure:",squash"`
 }
 
-// NewOptions creates a new Options struct.
-func NewOptions() *Options {
-	defaultConfig := config.Configuration{
->>>>>>> 295293c5
+func DefaultConfig() config.Configuration {
+	return config.Configuration{
 		ServerURL:      defaultServerURL,
 		ConnectTimeout: defaultConnectTimeout,
 
@@ -88,14 +72,7 @@
 	defaultConfig := DefaultConfig()
 
 	return &Options{
-<<<<<<< HEAD
-		Primary: NamespaceConfig{
-			Configuration: defaultConfig,
-			namespace:     primaryNamespace,
-		},
-=======
 		Configuration: defaultConfig,
->>>>>>> 295293c5
 	}
 }
 
@@ -156,11 +133,7 @@
 	return nil
 }
 
-<<<<<<< HEAD
-func (config *NamespaceConfig) getTLSFlagsConfig() tlscfg.ClientFlagsConfig {
-=======
 func (*Options) getTLSFlagsConfig() tlscfg.ClientFlagsConfig {
->>>>>>> 295293c5
 	return tlscfg.ClientFlagsConfig{
 		Prefix: prefix,
 	}
