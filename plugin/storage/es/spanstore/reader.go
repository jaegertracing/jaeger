--- conflicted
+++ resolved
@@ -92,12 +92,7 @@
 
 // SpanReader can query for and load traces from ElasticSearch
 type SpanReader struct {
-<<<<<<< HEAD
 	client func() es.Client
-	logger *zap.Logger
-=======
-	client es.Client
->>>>>>> 2d351c3f
 	// The age of the oldest service/operation we will look for. Because indices in ElasticSearch are by day,
 	// this will be rounded down to UTC 00:00 of that day.
 	maxSpanAge                    time.Duration
@@ -119,12 +114,7 @@
 
 // SpanReaderParams holds constructor params for NewSpanReader
 type SpanReaderParams struct {
-<<<<<<< HEAD
 	Client                        func() es.Client
-	Logger                        *zap.Logger
-=======
-	Client                        es.Client
->>>>>>> 2d351c3f
 	MaxSpanAge                    time.Duration
 	MaxDocCount                   int
 	IndexPrefix                   string
