--- conflicted
+++ resolved
@@ -94,7 +94,6 @@
 	logger *zap.Logger
 	// The age of the oldest service/operation we will look for. Because indices in ElasticSearch are by day,
 	// this will be rounded down to UTC 00:00 of that day.
-<<<<<<< HEAD
 	maxSpanAge                    time.Duration
 	serviceOperationStorage       *ServiceOperationStorage
 	spanIndexPrefix               string
@@ -107,18 +106,8 @@
 	timeRangeIndices              timeRangeIndexFn
 	sourceFn                      sourceFn
 	maxDocCount                   int
-=======
-	maxSpanAge              time.Duration
-	serviceOperationStorage *ServiceOperationStorage
-	spanIndexPrefix         string
-	serviceIndexPrefix      string
-	indexDateLayout         string
-	spanConverter           dbmodel.ToDomain
-	timeRangeIndices        timeRangeIndexFn
-	sourceFn                sourceFn
-	maxDocCount             int
-	useReadWriteAliases     bool
->>>>>>> ae47c0e7
+	useReadWriteAliases           bool
+
 }
 
 // SpanReaderParams holds constructor params for NewSpanReader
@@ -142,7 +131,6 @@
 // NewSpanReader returns a new SpanReader with a metrics.
 func NewSpanReader(p SpanReaderParams) *SpanReader {
 	return &SpanReader{
-<<<<<<< HEAD
 		client:                        p.Client,
 		logger:                        p.Logger,
 		maxSpanAge:                    p.MaxSpanAge,
@@ -157,20 +145,7 @@
 		timeRangeIndices:              getTimeRangeIndexFn(p.Archive, p.UseReadWriteAliases, p.RemoteReadClusters),
 		sourceFn:                      getSourceFn(p.Archive, p.MaxDocCount),
 		maxDocCount:                   p.MaxDocCount,
-=======
-		client:                  p.Client,
-		logger:                  p.Logger,
-		maxSpanAge:              p.MaxSpanAge,
-		serviceOperationStorage: NewServiceOperationStorage(p.Client, p.Logger, 0), // the decorator takes care of metrics
-		spanIndexPrefix:         indexNames(p.IndexPrefix, spanIndex),
-		serviceIndexPrefix:      indexNames(p.IndexPrefix, serviceIndex),
-		indexDateLayout:         p.IndexDateLayout,
-		spanConverter:           dbmodel.NewToDomain(p.TagDotReplacement),
-		timeRangeIndices:        getTimeRangeIndexFn(p.Archive, p.UseReadWriteAliases, p.RemoteReadClusters),
-		sourceFn:                getSourceFn(p.Archive, p.MaxDocCount),
-		maxDocCount:             p.MaxDocCount,
-		useReadWriteAliases:     p.UseReadWriteAliases,
->>>>>>> ae47c0e7
+		useReadWriteAliases:           p.UseReadWriteAliases,
 	}
 }
 
