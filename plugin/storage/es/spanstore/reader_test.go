// Copyright (c) 2019 The Jaeger Authors.
// Copyright (c) 2017 Uber Technologies, Inc.
//
// Licensed under the Apache License, Version 2.0 (the "License");
// you may not use this file except in compliance with the License.
// You may obtain a copy of the License at
//
// http://www.apache.org/licenses/LICENSE-2.0
//
// Unless required by applicable law or agreed to in writing, software
// distributed under the License is distributed on an "AS IS" BASIS,
// WITHOUT WARRANTIES OR CONDITIONS OF ANY KIND, either express or implied.
// See the License for the specific language governing permissions and
// limitations under the License.

package spanstore

import (
	"context"
	"encoding/json"
	"errors"
	"fmt"
	"os"
	"reflect"
	"testing"
	"time"

	"github.com/olivere/elastic"
	"github.com/stretchr/testify/assert"
	"github.com/stretchr/testify/mock"
	"github.com/stretchr/testify/require"
	sdktrace "go.opentelemetry.io/otel/sdk/trace"
	"go.opentelemetry.io/otel/sdk/trace/tracetest"
	"go.opentelemetry.io/otel/trace"
	"go.uber.org/zap"

	"github.com/jaegertracing/jaeger/internal/metricstest"
	"github.com/jaegertracing/jaeger/model"
	"github.com/jaegertracing/jaeger/pkg/es"
	"github.com/jaegertracing/jaeger/pkg/es/mocks"
	"github.com/jaegertracing/jaeger/pkg/testutils"
	"github.com/jaegertracing/jaeger/plugin/storage/es/spanstore/dbmodel"
	"github.com/jaegertracing/jaeger/storage/spanstore"
)

const defaultMaxDocCount = 10_000

var exampleESSpan = []byte(
	`{
	   "traceID": "1",
	   "parentSpanID": "2",
	   "spanID": "3",
	   "flags": 0,
	   "operationName": "op",
	   "references": [],
	   "startTime": 812965625,
	   "duration": 3290114992,
	   "tags": [
	      {
		 "key": "tag",
		 "value": "1965806585",
		 "type": "int64"
	      }
	   ],
	   "logs": [
	      {
		 "timestamp": 812966073,
		 "fields": [
		    {
		       "key": "logtag",
		       "value": "helloworld",
		       "type": "string"
		    }
		 ]
	      }
	   ],
	   "process": {
	      "serviceName": "serv",
	      "tags": [
		 {
		    "key": "processtag",
		    "value": "false",
		    "type": "bool"
		 }
	      ]
	   }
	}`)

type spanReaderTest struct {
	client      *mocks.Client
	logger      *zap.Logger
	logBuffer   *testutils.Buffer
	traceBuffer *tracetest.InMemoryExporter
	reader      *SpanReader
}

func tracerProvider(t *testing.T) (trace.TracerProvider, *tracetest.InMemoryExporter, func()) {
	exporter := tracetest.NewInMemoryExporter()
	tp := sdktrace.NewTracerProvider(
		sdktrace.WithSampler(sdktrace.AlwaysSample()),
		sdktrace.WithSyncer(exporter),
	)
	closer := func() {
		assert.NoError(t, tp.Shutdown(context.Background()))
	}
	return tp, exporter, closer
}

func withSpanReader(t *testing.T, fn func(r *spanReaderTest)) {
	client := &mocks.Client{}
	tracer, exp, closer := tracerProvider(t)
	defer closer()
	logger, logBuffer := testutils.NewLogger()
	r := &spanReaderTest{
		client:      client,
		logger:      logger,
		logBuffer:   logBuffer,
		traceBuffer: exp,
		reader: NewSpanReader(SpanReaderParams{
			Client:            func() es.Client { return client },
			Logger:            zap.NewNop(),
			Tracer:            tracer.Tracer("test"),
			MaxSpanAge:        0,
			IndexPrefix:       "",
			TagDotReplacement: "@",
			MaxDocCount:       defaultMaxDocCount,
		}),
	}
	fn(r)
}

func withArchiveSpanReader(t *testing.T, readAlias bool, fn func(r *spanReaderTest)) {
	client := &mocks.Client{}
	tracer, exp, closer := tracerProvider(t)
	defer closer()
	logger, logBuffer := testutils.NewLogger()
	r := &spanReaderTest{
		client:      client,
		logger:      logger,
		logBuffer:   logBuffer,
		traceBuffer: exp,
		reader: NewSpanReader(SpanReaderParams{
			Client:              func() es.Client { return client },
			Logger:              zap.NewNop(),
			Tracer:              tracer.Tracer("test"),
			MaxSpanAge:          0,
			IndexPrefix:         "",
			TagDotReplacement:   "@",
			Archive:             true,
			UseReadWriteAliases: readAlias,
		}),
	}
	fn(r)
}

var _ spanstore.Reader = &SpanReader{} // check API conformance

func TestNewSpanReader(t *testing.T) {
	tests := []struct {
		name       string
		params     SpanReaderParams
		maxSpanAge time.Duration
	}{
		{
			name: "no rollover",
			params: SpanReaderParams{
				MaxSpanAge: time.Hour * 72,
			},
			maxSpanAge: time.Hour * 72,
		},
		{
			name: "rollover enabled",
			params: SpanReaderParams{
				MaxSpanAge:          time.Hour * 72,
				UseReadWriteAliases: true,
			},
			maxSpanAge: time.Hour * 24 * 365 * 50,
		},
	}
	for _, test := range tests {
		t.Run(test.name, func(t *testing.T) {
			reader := NewSpanReader(test.params)
			require.NotNil(t, reader)
			assert.Equal(t, test.maxSpanAge, reader.maxSpanAge)
		})
	}
}

func TestSpanReaderIndices(t *testing.T) {
	client := &mocks.Client{}
<<<<<<< HEAD
	clientFn := func() es.Client { return client }
	logger, _ := testutils.NewLogger()
	metricsFactory := metricstest.NewFactory(0)
=======
>>>>>>> 2d351c3f
	date := time.Date(2019, 10, 10, 5, 0, 0, 0, time.UTC)
	spanDataLayout := "2006-01-02-15"
	serviceDataLayout := "2006-01-02"
	spanDataLayoutFormat := date.UTC().Format(spanDataLayout)
	serviceDataLayoutFormat := date.UTC().Format(serviceDataLayout)
	metricsFactory := metricstest.NewFactory(0)
	logger, _ := testutils.NewLogger()
	tracer, _, closer := tracerProvider(t)
	defer closer()

	testCases := []struct {
		indices []string
		params  SpanReaderParams
	}{
		{
			params: SpanReaderParams{
<<<<<<< HEAD
				Client: clientFn, Logger: logger, MetricsFactory: metricsFactory,
=======
>>>>>>> 2d351c3f
				IndexPrefix: "", Archive: false, SpanIndexDateLayout: spanDataLayout, ServiceIndexDateLayout: serviceDataLayout,
			},
			indices: []string{spanIndex + spanDataLayoutFormat, serviceIndex + serviceDataLayoutFormat},
		},
		{
			params: SpanReaderParams{
<<<<<<< HEAD
				Client: clientFn, Logger: logger, MetricsFactory: metricsFactory,
=======
>>>>>>> 2d351c3f
				IndexPrefix: "", UseReadWriteAliases: true,
			},
			indices: []string{spanIndex + "read", serviceIndex + "read"},
		},
		{
			params: SpanReaderParams{
<<<<<<< HEAD
				Client: clientFn, Logger: logger, MetricsFactory: metricsFactory,
=======
>>>>>>> 2d351c3f
				IndexPrefix: "foo:", Archive: false, SpanIndexDateLayout: spanDataLayout, ServiceIndexDateLayout: serviceDataLayout,
			},
			indices: []string{"foo:" + indexPrefixSeparator + spanIndex + spanDataLayoutFormat, "foo:" + indexPrefixSeparator + serviceIndex + serviceDataLayoutFormat},
		},
		{
			params: SpanReaderParams{
<<<<<<< HEAD
				Client: clientFn, Logger: logger, MetricsFactory: metricsFactory,
=======
>>>>>>> 2d351c3f
				IndexPrefix: "foo:", UseReadWriteAliases: true,
			},
			indices: []string{"foo:-" + spanIndex + "read", "foo:-" + serviceIndex + "read"},
		},
		{
			params: SpanReaderParams{
<<<<<<< HEAD
				Client: clientFn, Logger: logger, MetricsFactory: metricsFactory,
=======
>>>>>>> 2d351c3f
				IndexPrefix: "", Archive: true,
			},
			indices: []string{spanIndex + archiveIndexSuffix, serviceIndex + archiveIndexSuffix},
		},
		{
			params: SpanReaderParams{
<<<<<<< HEAD
				Client: clientFn, Logger: logger, MetricsFactory: metricsFactory,
=======
>>>>>>> 2d351c3f
				IndexPrefix: "foo:", Archive: true,
			},
			indices: []string{"foo:" + indexPrefixSeparator + spanIndex + archiveIndexSuffix, "foo:" + indexPrefixSeparator + serviceIndex + archiveIndexSuffix},
		},
		{
			params: SpanReaderParams{
<<<<<<< HEAD
				Client: clientFn, Logger: logger, MetricsFactory: metricsFactory,
=======
>>>>>>> 2d351c3f
				IndexPrefix: "foo:", Archive: true, UseReadWriteAliases: true,
			},
			indices: []string{"foo:" + indexPrefixSeparator + spanIndex + archiveReadIndexSuffix, "foo:" + indexPrefixSeparator + serviceIndex + archiveReadIndexSuffix},
		},
		{
			params: SpanReaderParams{
<<<<<<< HEAD
				Client: clientFn, Logger: logger, MetricsFactory: metricsFactory,
=======
>>>>>>> 2d351c3f
				IndexPrefix: "", Archive: false, RemoteReadClusters: []string{"cluster_one", "cluster_two"}, SpanIndexDateLayout: spanDataLayout, ServiceIndexDateLayout: serviceDataLayout,
			},
			indices: []string{
				spanIndex + spanDataLayoutFormat,
				"cluster_one:" + spanIndex + spanDataLayoutFormat,
				"cluster_two:" + spanIndex + spanDataLayoutFormat,
				serviceIndex + serviceDataLayoutFormat,
				"cluster_one:" + serviceIndex + serviceDataLayoutFormat,
				"cluster_two:" + serviceIndex + serviceDataLayoutFormat,
			},
		},
		{
			params: SpanReaderParams{
<<<<<<< HEAD
				Client: clientFn, Logger: logger, MetricsFactory: metricsFactory,
=======
>>>>>>> 2d351c3f
				IndexPrefix: "", Archive: true, RemoteReadClusters: []string{"cluster_one", "cluster_two"},
			},
			indices: []string{
				spanIndex + archiveIndexSuffix,
				"cluster_one:" + spanIndex + archiveIndexSuffix,
				"cluster_two:" + spanIndex + archiveIndexSuffix,
				serviceIndex + archiveIndexSuffix,
				"cluster_one:" + serviceIndex + archiveIndexSuffix,
				"cluster_two:" + serviceIndex + archiveIndexSuffix,
			},
		},
		{
			params: SpanReaderParams{
<<<<<<< HEAD
				Client: clientFn, Logger: logger, MetricsFactory: metricsFactory,
=======
>>>>>>> 2d351c3f
				IndexPrefix: "", Archive: false, UseReadWriteAliases: true, RemoteReadClusters: []string{"cluster_one", "cluster_two"},
			},
			indices: []string{
				spanIndex + "read",
				"cluster_one:" + spanIndex + "read",
				"cluster_two:" + spanIndex + "read",
				serviceIndex + "read",
				"cluster_one:" + serviceIndex + "read",
				"cluster_two:" + serviceIndex + "read",
			},
		},
		{
			params: SpanReaderParams{
<<<<<<< HEAD
				Client: clientFn, Logger: logger, MetricsFactory: metricsFactory,
=======
>>>>>>> 2d351c3f
				IndexPrefix: "", Archive: true, UseReadWriteAliases: true, RemoteReadClusters: []string{"cluster_one", "cluster_two"},
			},
			indices: []string{
				spanIndex + archiveReadIndexSuffix,
				"cluster_one:" + spanIndex + archiveReadIndexSuffix,
				"cluster_two:" + spanIndex + archiveReadIndexSuffix,
				serviceIndex + archiveReadIndexSuffix,
				"cluster_one:" + serviceIndex + archiveReadIndexSuffix,
				"cluster_two:" + serviceIndex + archiveReadIndexSuffix,
			},
		},
	}
	for _, testCase := range testCases {
		testCase.params.Client = client
		testCase.params.Logger = logger
		testCase.params.MetricsFactory = metricsFactory
		testCase.params.Tracer = tracer.Tracer("test")
		r := NewSpanReader(testCase.params)

		actualSpan := r.timeRangeIndices(r.spanIndexPrefix, r.spanIndexDateLayout, date, date, -1*time.Hour)
		actualService := r.timeRangeIndices(r.serviceIndexPrefix, r.serviceIndexDateLayout, date, date, -24*time.Hour)
		assert.Equal(t, testCase.indices, append(actualSpan, actualService...))
	}
}

func TestSpanReader_GetTrace(t *testing.T) {
	withSpanReader(t, func(r *spanReaderTest) {
		hits := make([]*elastic.SearchHit, 1)
		hits[0] = &elastic.SearchHit{
			Source: (*json.RawMessage)(&exampleESSpan),
		}
		searchHits := &elastic.SearchHits{Hits: hits}

		mockSearchService(r).Return(&elastic.SearchResult{Hits: searchHits}, nil)
		mockMultiSearchService(r).
			Return(&elastic.MultiSearchResult{
				Responses: []*elastic.SearchResult{
					{Hits: searchHits},
				},
			}, nil)

		trace, err := r.reader.GetTrace(context.Background(), model.NewTraceID(0, 1))
		require.NotEmpty(t, r.traceBuffer.GetSpans(), "Spans recorded")
		require.NoError(t, err)
		require.NotNil(t, trace)

		expectedSpans, err := r.reader.collectSpans(hits)
		require.NoError(t, err)

		require.Len(t, trace.Spans, 1)
		assert.EqualValues(t, trace.Spans[0], expectedSpans[0])
	})
}

func TestSpanReader_multiRead_followUp_query(t *testing.T) {
	withSpanReader(t, func(r *spanReaderTest) {
		date := time.Date(2019, 10, 10, 5, 0, 0, 0, time.UTC)
		spanID1 := dbmodel.Span{SpanID: "0", TraceID: "1", StartTime: model.TimeAsEpochMicroseconds(date)}
		spanBytesID1, err := json.Marshal(spanID1)
		require.NoError(t, err)
		spanID2 := dbmodel.Span{SpanID: "0", TraceID: "2", StartTime: model.TimeAsEpochMicroseconds(date)}
		spanBytesID2, err := json.Marshal(spanID2)
		require.NoError(t, err)

		traceID1Query := elastic.NewBoolQuery().Should(
			elastic.NewTermQuery(traceIDField, model.TraceID{High: 0, Low: 1}.String()).Boost(2),
			elastic.NewTermQuery(traceIDField, fmt.Sprintf("%x", 1)))
		id1Query := elastic.NewBoolQuery().Must(traceID1Query)
		id1Search := elastic.NewSearchRequest().
			IgnoreUnavailable(true).
			Source(r.reader.sourceFn(id1Query, model.TimeAsEpochMicroseconds(date.Add(-time.Hour))))
		traceID2Query := elastic.NewBoolQuery().Should(
			elastic.NewTermQuery(traceIDField, model.TraceID{High: 0, Low: 2}.String()).Boost(2),
			elastic.NewTermQuery(traceIDField, fmt.Sprintf("%x", 2)))
		id2Query := elastic.NewBoolQuery().Must(traceID2Query)
		id2Search := elastic.NewSearchRequest().
			IgnoreUnavailable(true).
			Source(r.reader.sourceFn(id2Query, model.TimeAsEpochMicroseconds(date.Add(-time.Hour))))
		id1SearchSpanTime := elastic.NewSearchRequest().
			IgnoreUnavailable(true).
			Source(r.reader.sourceFn(id1Query, spanID1.StartTime))

		multiSearchService := &mocks.MultiSearchService{}
		firstMultiSearch := &mocks.MultiSearchService{}
		secondMultiSearch := &mocks.MultiSearchService{}
		multiSearchService.On("Add", id1Search, id2Search).Return(firstMultiSearch)
		multiSearchService.On("Add", id1SearchSpanTime).Return(secondMultiSearch)

		firstMultiSearch.On("Index", mock.AnythingOfType("string")).Return(firstMultiSearch)
		secondMultiSearch.On("Index", mock.AnythingOfType("string")).Return(secondMultiSearch)
		r.client.On("MultiSearch").Return(multiSearchService)

		fistMultiSearchMock := firstMultiSearch.On("Do", mock.Anything)
		secondMultiSearchMock := secondMultiSearch.On("Do", mock.Anything)

		// set TotalHits to two to trigger the follow up query
		// the client will return only one span therefore the implementation
		// triggers follow up query for the same traceID with the timestamp of the last span
		searchHitsID1 := &elastic.SearchHits{Hits: []*elastic.SearchHit{
			{Source: (*json.RawMessage)(&spanBytesID1)},
		}, TotalHits: 2}
		fistMultiSearchMock.
			Return(&elastic.MultiSearchResult{
				Responses: []*elastic.SearchResult{
					{Hits: searchHitsID1},
				},
			}, nil)

		searchHitsID2 := &elastic.SearchHits{Hits: []*elastic.SearchHit{
			{Source: (*json.RawMessage)(&spanBytesID2)},
		}, TotalHits: 1}
		secondMultiSearchMock.
			Return(&elastic.MultiSearchResult{
				Responses: []*elastic.SearchResult{
					{Hits: searchHitsID2},
				},
			}, nil)

		traces, err := r.reader.multiRead(context.Background(), []model.TraceID{{High: 0, Low: 1}, {High: 0, Low: 2}}, date, date)
		require.NotEmpty(t, r.traceBuffer.GetSpans(), "Spans recorded")
		require.NoError(t, err)
		require.NotNil(t, traces)
		require.Len(t, traces, 2)

		toDomain := dbmodel.NewToDomain("-")
		sModel1, err := toDomain.SpanToDomain(&spanID1)
		require.NoError(t, err)
		sModel2, err := toDomain.SpanToDomain(&spanID2)
		require.NoError(t, err)

		for _, s := range []*model.Span{sModel1, sModel2} {
			found := reflect.DeepEqual(traces[0].Spans[0], s) || reflect.DeepEqual(traces[1].Spans[0], s)
			assert.True(t, found, "span was expected to be within one of the traces but was not: %v", s)
		}
	})
}

func TestSpanReader_SearchAfter(t *testing.T) {
	withSpanReader(t, func(r *spanReaderTest) {
		var hits []*elastic.SearchHit

		for i := 0; i < 10000; i++ {
			hit := &elastic.SearchHit{Source: (*json.RawMessage)(&exampleESSpan)}
			hits = append(hits, hit)
		}

		searchHits := &elastic.SearchHits{Hits: hits, TotalHits: int64(10040)}

		mockSearchService(r).Return(&elastic.SearchResult{Hits: searchHits}, nil)
		mockMultiSearchService(r).
			Return(&elastic.MultiSearchResult{
				Responses: []*elastic.SearchResult{
					{Hits: searchHits},
				},
			}, nil).Times(2)

		trace, err := r.reader.GetTrace(context.Background(), model.NewTraceID(0, 1))
		require.NotEmpty(t, r.traceBuffer.GetSpans(), "Spans recorded")
		require.NoError(t, err)
		require.NotNil(t, trace)

		expectedSpans, err := r.reader.collectSpans(hits)
		require.NoError(t, err)

		assert.EqualValues(t, trace.Spans[0], expectedSpans[0])
	})
}

func TestSpanReader_GetTraceQueryError(t *testing.T) {
	withSpanReader(t, func(r *spanReaderTest) {
		mockSearchService(r).
			Return(nil, errors.New("query error occurred"))
		mockMultiSearchService(r).
			Return(&elastic.MultiSearchResult{
				Responses: []*elastic.SearchResult{},
			}, nil)
		trace, err := r.reader.GetTrace(context.Background(), model.NewTraceID(0, 1))
		require.NotEmpty(t, r.traceBuffer.GetSpans(), "Spans recorded")
		require.EqualError(t, err, "trace not found")
		require.Nil(t, trace)
	})
}

func TestSpanReader_GetTraceNilHits(t *testing.T) {
	withSpanReader(t, func(r *spanReaderTest) {
		var hits []*elastic.SearchHit
		searchHits := &elastic.SearchHits{Hits: hits}

		mockSearchService(r).Return(&elastic.SearchResult{Hits: searchHits}, nil)
		mockMultiSearchService(r).
			Return(&elastic.MultiSearchResult{
				Responses: []*elastic.SearchResult{
					{Hits: nil},
				},
			}, nil)

		trace, err := r.reader.GetTrace(context.Background(), model.NewTraceID(0, 1))
		require.NotEmpty(t, r.traceBuffer.GetSpans(), "Spans recorded")
		require.EqualError(t, err, "trace not found")
		require.Nil(t, trace)
	})
}

func TestSpanReader_GetTraceInvalidSpanError(t *testing.T) {
	withSpanReader(t, func(r *spanReaderTest) {
		data := []byte(`{"TraceID": "123"asdf fadsg}`)
		hits := make([]*elastic.SearchHit, 1)
		hits[0] = &elastic.SearchHit{
			Source: (*json.RawMessage)(&data),
		}
		searchHits := &elastic.SearchHits{Hits: hits}

		mockSearchService(r).Return(&elastic.SearchResult{Hits: searchHits}, nil)
		mockMultiSearchService(r).
			Return(&elastic.MultiSearchResult{
				Responses: []*elastic.SearchResult{
					{Hits: searchHits},
				},
			}, nil)

		trace, err := r.reader.GetTrace(context.Background(), model.NewTraceID(0, 1))
		require.NotEmpty(t, r.traceBuffer.GetSpans(), "Spans recorded")
		require.Error(t, err, "invalid span")
		require.Nil(t, trace)
	})
}

func TestSpanReader_GetTraceSpanConversionError(t *testing.T) {
	withSpanReader(t, func(r *spanReaderTest) {
		badSpan := []byte(`{"TraceID": "123"}`)

		hits := make([]*elastic.SearchHit, 1)
		hits[0] = &elastic.SearchHit{
			Source: (*json.RawMessage)(&badSpan),
		}
		searchHits := &elastic.SearchHits{Hits: hits}

		mockSearchService(r).Return(&elastic.SearchResult{Hits: searchHits}, nil)
		mockMultiSearchService(r).
			Return(&elastic.MultiSearchResult{
				Responses: []*elastic.SearchResult{
					{Hits: searchHits},
				},
			}, nil)

		trace, err := r.reader.GetTrace(context.Background(), model.NewTraceID(0, 1))
		require.NotEmpty(t, r.traceBuffer.GetSpans(), "Spans recorded")
		require.Error(t, err, "span conversion error, because lacks elements")
		require.Nil(t, trace)
	})
}

func TestSpanReader_esJSONtoJSONSpanModel(t *testing.T) {
	withSpanReader(t, func(r *spanReaderTest) {
		jsonPayload := (*json.RawMessage)(&exampleESSpan)

		esSpanRaw := &elastic.SearchHit{
			Source: jsonPayload,
		}

		span, err := r.reader.unmarshalJSONSpan(esSpanRaw)
		require.NoError(t, err)

		var expectedSpan dbmodel.Span
		require.NoError(t, json.Unmarshal(exampleESSpan, &expectedSpan))
		assert.EqualValues(t, &expectedSpan, span)
	})
}

func TestSpanReader_esJSONtoJSONSpanModelError(t *testing.T) {
	withSpanReader(t, func(r *spanReaderTest) {
		data := []byte(`{"TraceID": "123"asdf fadsg}`)
		jsonPayload := (*json.RawMessage)(&data)

		esSpanRaw := &elastic.SearchHit{
			Source: jsonPayload,
		}

		span, err := r.reader.unmarshalJSONSpan(esSpanRaw)
		require.Error(t, err)
		assert.Nil(t, span)
	})
}

func TestSpanReaderFindIndices(t *testing.T) {
	today := time.Date(1995, time.April, 21, 4, 12, 19, 95, time.UTC)
	yesterday := today.AddDate(0, 0, -1)
	twoDaysAgo := today.AddDate(0, 0, -2)
	dateLayout := "2006-01-02"

	testCases := []struct {
		startTime time.Time
		endTime   time.Time
		expected  []string
	}{
		{
			startTime: today.Add(-time.Millisecond),
			endTime:   today,
			expected: []string{
				indexWithDate(spanIndex, dateLayout, today),
			},
		},
		{
			startTime: today.Add(-13 * time.Hour),
			endTime:   today,
			expected: []string{
				indexWithDate(spanIndex, dateLayout, today),
				indexWithDate(spanIndex, dateLayout, yesterday),
			},
		},
		{
			startTime: today.Add(-48 * time.Hour),
			endTime:   today,
			expected: []string{
				indexWithDate(spanIndex, dateLayout, today),
				indexWithDate(spanIndex, dateLayout, yesterday),
				indexWithDate(spanIndex, dateLayout, twoDaysAgo),
			},
		},
	}
	withSpanReader(t, func(r *spanReaderTest) {
		for _, testCase := range testCases {
			actual := r.reader.timeRangeIndices(spanIndex, dateLayout, testCase.startTime, testCase.endTime, -24*time.Hour)
			assert.EqualValues(t, testCase.expected, actual)
		}
	})
}

func TestSpanReader_indexWithDate(t *testing.T) {
	withSpanReader(t, func(r *spanReaderTest) {
		actual := indexWithDate(spanIndex, "2006-01-02", time.Date(1995, time.April, 21, 4, 21, 19, 95, time.UTC))
		assert.Equal(t, "jaeger-span-1995-04-21", actual)
	})
}

func testGet(typ string, t *testing.T) {
	goodAggregations := make(map[string]*json.RawMessage)
	rawMessage := []byte(`{"buckets": [{"key": "123","doc_count": 16}]}`)
	goodAggregations[typ] = (*json.RawMessage)(&rawMessage)

	badAggregations := make(map[string]*json.RawMessage)
	badRawMessage := []byte(`{"buckets": [{bad json]}asdf`)
	badAggregations[typ] = (*json.RawMessage)(&badRawMessage)

	testCases := []struct {
		caption        string
		searchResult   *elastic.SearchResult
		searchError    error
		expectedError  func() string
		expectedOutput map[string]interface{}
	}{
		{
			caption:      typ + " full behavior",
			searchResult: &elastic.SearchResult{Aggregations: elastic.Aggregations(goodAggregations)},
			expectedOutput: map[string]interface{}{
				operationsAggregation: []spanstore.Operation{{Name: "123"}},
				"default":             []string{"123"},
			},
			expectedError: func() string {
				return ""
			},
		},
		{
			caption:     typ + " search error",
			searchError: errors.New("Search failure"),
			expectedError: func() string {
				if typ == operationsAggregation {
					return "search operations failed: Search failure"
				}
				return "search services failed: Search failure"
			},
		},
		{
			caption:      typ + " search error",
			searchResult: &elastic.SearchResult{Aggregations: elastic.Aggregations(badAggregations)},
			expectedError: func() string {
				return "could not find aggregation of " + typ
			},
		},
	}

	for _, tc := range testCases {
		testCase := tc
		t.Run(testCase.caption, func(t *testing.T) {
			withSpanReader(t, func(r *spanReaderTest) {
				mockSearchService(r).Return(testCase.searchResult, testCase.searchError)
				actual, err := returnSearchFunc(typ, r)
				if testCase.expectedError() != "" {
					require.EqualError(t, err, testCase.expectedError())
					assert.Nil(t, actual)
				} else if expectedOutput, ok := testCase.expectedOutput[typ]; ok {
					assert.EqualValues(t, expectedOutput, actual)
				} else {
					assert.EqualValues(t, testCase.expectedOutput["default"], actual)
				}
			})
		})
	}
}

func returnSearchFunc(typ string, r *spanReaderTest) (interface{}, error) {
	switch typ {
	case servicesAggregation:
		return r.reader.GetServices(context.Background())
	case operationsAggregation:
		return r.reader.GetOperations(
			context.Background(),
			spanstore.OperationQueryParameters{ServiceName: "someService"},
		)
	case traceIDAggregation:
		return r.reader.findTraceIDs(context.Background(), &spanstore.TraceQueryParameters{})
	}
	return nil, errors.New("Specify services, operations, traceIDs only")
}

func TestSpanReader_bucketToStringArray(t *testing.T) {
	withSpanReader(t, func(r *spanReaderTest) {
		buckets := make([]*elastic.AggregationBucketKeyItem, 3)
		buckets[0] = &elastic.AggregationBucketKeyItem{Key: "hello"}
		buckets[1] = &elastic.AggregationBucketKeyItem{Key: "world"}
		buckets[2] = &elastic.AggregationBucketKeyItem{Key: "2"}

		actual, err := bucketToStringArray(buckets)
		require.NoError(t, err)

		assert.EqualValues(t, []string{"hello", "world", "2"}, actual)
	})
}

func TestSpanReader_bucketToStringArrayError(t *testing.T) {
	withSpanReader(t, func(r *spanReaderTest) {
		buckets := make([]*elastic.AggregationBucketKeyItem, 3)
		buckets[0] = &elastic.AggregationBucketKeyItem{Key: "hello"}
		buckets[1] = &elastic.AggregationBucketKeyItem{Key: "world"}
		buckets[2] = &elastic.AggregationBucketKeyItem{Key: 2}

		_, err := bucketToStringArray(buckets)
		assert.EqualError(t, err, "non-string key found in aggregation")
	})
}

func TestSpanReader_FindTraces(t *testing.T) {
	goodAggregations := make(map[string]*json.RawMessage)
	rawMessage := []byte(`{"buckets": [{"key": "1","doc_count": 16},{"key": "2","doc_count": 16},{"key": "3","doc_count": 16}]}`)
	goodAggregations[traceIDAggregation] = (*json.RawMessage)(&rawMessage)

	hits := make([]*elastic.SearchHit, 1)
	hits[0] = &elastic.SearchHit{
		Source: (*json.RawMessage)(&exampleESSpan),
	}
	searchHits := &elastic.SearchHits{Hits: hits}

	withSpanReader(t, func(r *spanReaderTest) {
		// find trace IDs
		mockSearchService(r).
			Return(&elastic.SearchResult{Aggregations: elastic.Aggregations(goodAggregations), Hits: searchHits}, nil)
		// bulk read traces
		mockMultiSearchService(r).
			Return(&elastic.MultiSearchResult{
				Responses: []*elastic.SearchResult{
					{Hits: searchHits},
					{Hits: searchHits},
				},
			}, nil)

		traceQuery := &spanstore.TraceQueryParameters{
			ServiceName: serviceName,
			Tags: map[string]string{
				"hello": "world",
			},
			StartTimeMin: time.Now().Add(-1 * time.Hour),
			StartTimeMax: time.Now(),
			NumTraces:    1,
		}

		traces, err := r.reader.FindTraces(context.Background(), traceQuery)
		require.NotEmpty(t, r.traceBuffer.GetSpans(), "Spans recorded")
		require.NoError(t, err)
		assert.Len(t, traces, 1)

		trace := traces[0]
		expectedSpans, err := r.reader.collectSpans(hits)
		require.NoError(t, err)

		require.Len(t, trace.Spans, 2)
		assert.EqualValues(t, trace.Spans[0], expectedSpans[0])
	})
}

func TestSpanReader_FindTracesInvalidQuery(t *testing.T) {
	goodAggregations := make(map[string]*json.RawMessage)
	rawMessage := []byte(`{"buckets": [{"key": "1","doc_count": 16},{"key": "2","doc_count": 16},{"key": "3","doc_count": 16}]}`)
	goodAggregations[traceIDAggregation] = (*json.RawMessage)(&rawMessage)

	hits := make([]*elastic.SearchHit, 1)
	hits[0] = &elastic.SearchHit{
		Source: (*json.RawMessage)(&exampleESSpan),
	}
	searchHits := &elastic.SearchHits{Hits: hits}

	withSpanReader(t, func(r *spanReaderTest) {
		mockSearchService(r).
			Return(&elastic.SearchResult{Aggregations: elastic.Aggregations(goodAggregations), Hits: searchHits}, nil)
		mockMultiSearchService(r).
			Return(&elastic.MultiSearchResult{
				Responses: []*elastic.SearchResult{
					{Hits: searchHits},
					{Hits: searchHits},
				},
			}, nil)

		traceQuery := &spanstore.TraceQueryParameters{
			ServiceName: "",
			Tags: map[string]string{
				"hello": "world",
			},
			StartTimeMin: time.Now().Add(-1 * time.Hour),
			StartTimeMax: time.Now(),
		}

		traces, err := r.reader.FindTraces(context.Background(), traceQuery)
		require.NotEmpty(t, r.traceBuffer.GetSpans(), "Spans recorded")
		require.Error(t, err)
		assert.Nil(t, traces)
	})
}

func TestSpanReader_FindTracesAggregationFailure(t *testing.T) {
	goodAggregations := make(map[string]*json.RawMessage)

	hits := make([]*elastic.SearchHit, 1)
	hits[0] = &elastic.SearchHit{
		Source: (*json.RawMessage)(&exampleESSpan),
	}
	searchHits := &elastic.SearchHits{Hits: hits}

	withSpanReader(t, func(r *spanReaderTest) {
		mockSearchService(r).
			Return(&elastic.SearchResult{Aggregations: elastic.Aggregations(goodAggregations), Hits: searchHits}, nil)
		mockMultiSearchService(r).
			Return(&elastic.MultiSearchResult{
				Responses: []*elastic.SearchResult{},
			}, nil)

		traceQuery := &spanstore.TraceQueryParameters{
			ServiceName: serviceName,
			Tags: map[string]string{
				"hello": "world",
			},
			StartTimeMin: time.Now().Add(-1 * time.Hour),
			StartTimeMax: time.Now(),
		}

		traces, err := r.reader.FindTraces(context.Background(), traceQuery)
		require.NotEmpty(t, r.traceBuffer.GetSpans(), "Spans recorded")
		require.Error(t, err)
		assert.Nil(t, traces)
	})
}

func TestSpanReader_FindTracesNoTraceIDs(t *testing.T) {
	goodAggregations := make(map[string]*json.RawMessage)
	rawMessage := []byte(`{"buckets": []}`)
	goodAggregations[traceIDAggregation] = (*json.RawMessage)(&rawMessage)

	hits := make([]*elastic.SearchHit, 1)
	hits[0] = &elastic.SearchHit{
		Source: (*json.RawMessage)(&exampleESSpan),
	}
	searchHits := &elastic.SearchHits{Hits: hits}

	withSpanReader(t, func(r *spanReaderTest) {
		mockSearchService(r).
			Return(&elastic.SearchResult{Aggregations: elastic.Aggregations(goodAggregations), Hits: searchHits}, nil)
		mockMultiSearchService(r).
			Return(&elastic.MultiSearchResult{
				Responses: []*elastic.SearchResult{},
			}, nil)

		traceQuery := &spanstore.TraceQueryParameters{
			ServiceName: serviceName,
			Tags: map[string]string{
				"hello": "world",
			},
			StartTimeMin: time.Now().Add(-1 * time.Hour),
			StartTimeMax: time.Now(),
		}

		traces, err := r.reader.FindTraces(context.Background(), traceQuery)
		require.NotEmpty(t, r.traceBuffer.GetSpans(), "Spans recorded")
		require.NoError(t, err)
		assert.Len(t, traces, 0)
	})
}

func TestSpanReader_FindTracesReadTraceFailure(t *testing.T) {
	goodAggregations := make(map[string]*json.RawMessage)
	rawMessage := []byte(`{"buckets": [{"key": "1","doc_count": 16},{"key": "2","doc_count": 16}]}`)
	goodAggregations[traceIDAggregation] = (*json.RawMessage)(&rawMessage)

	badSpan := []byte(`{"TraceID": "123"asjlgajdfhilqghi[adfvca} bad json`)
	hits := make([]*elastic.SearchHit, 1)
	hits[0] = &elastic.SearchHit{
		Source: (*json.RawMessage)(&badSpan),
	}
	searchHits := &elastic.SearchHits{Hits: hits}

	withSpanReader(t, func(r *spanReaderTest) {
		mockSearchService(r).
			Return(&elastic.SearchResult{Aggregations: elastic.Aggregations(goodAggregations), Hits: searchHits}, nil)
		mockMultiSearchService(r).
			Return(nil, errors.New("read error"))

		traceQuery := &spanstore.TraceQueryParameters{
			ServiceName: serviceName,
			Tags: map[string]string{
				"hello": "world",
			},
			StartTimeMin: time.Now().Add(-1 * time.Hour),
			StartTimeMax: time.Now(),
		}

		traces, err := r.reader.FindTraces(context.Background(), traceQuery)
		require.NotEmpty(t, r.traceBuffer.GetSpans(), "Spans recorded")
		require.EqualError(t, err, "read error")
		assert.Len(t, traces, 0)
	})
}

func TestSpanReader_FindTracesSpanCollectionFailure(t *testing.T) {
	goodAggregations := make(map[string]*json.RawMessage)
	rawMessage := []byte(`{"buckets": [{"key": "1","doc_count": 16},{"key": "2","doc_count": 16}]}`)
	goodAggregations[traceIDAggregation] = (*json.RawMessage)(&rawMessage)

	badSpan := []byte(`{"TraceID": "123"asjlgajdfhilqghi[adfvca} bad json`)
	hits := make([]*elastic.SearchHit, 1)
	hits[0] = &elastic.SearchHit{
		Source: (*json.RawMessage)(&badSpan),
	}
	searchHits := &elastic.SearchHits{Hits: hits}

	withSpanReader(t, func(r *spanReaderTest) {
		mockSearchService(r).
			Return(&elastic.SearchResult{Aggregations: elastic.Aggregations(goodAggregations), Hits: searchHits}, nil)
		mockMultiSearchService(r).
			Return(&elastic.MultiSearchResult{
				Responses: []*elastic.SearchResult{
					{Hits: searchHits},
					{Hits: searchHits},
				},
			}, nil)

		traceQuery := &spanstore.TraceQueryParameters{
			ServiceName: serviceName,
			Tags: map[string]string{
				"hello": "world",
			},
			StartTimeMin: time.Now().Add(-1 * time.Hour),
			StartTimeMax: time.Now(),
		}

		traces, err := r.reader.FindTraces(context.Background(), traceQuery)
		require.NotEmpty(t, r.traceBuffer.GetSpans(), "Spans recorded")
		require.Error(t, err)
		assert.Len(t, traces, 0)
	})
}

func TestFindTraceIDs(t *testing.T) {
	testCases := []struct {
		aggregrationID string
	}{
		{traceIDAggregation},
		{servicesAggregation},
		{operationsAggregation},
	}
	for _, testCase := range testCases {
		t.Run(testCase.aggregrationID, func(t *testing.T) {
			testGet(testCase.aggregrationID, t)
		})
	}
}

func TestTraceIDsStringsToModelsConversion(t *testing.T) {
	traceIDs, err := convertTraceIDsStringsToModels([]string{"1", "2", "3"})
	assert.NoError(t, err)
	assert.Equal(t, 3, len(traceIDs))
	assert.Equal(t, model.NewTraceID(0, 1), traceIDs[0])

	traceIDs, err = convertTraceIDsStringsToModels([]string{"dsfjsdklfjdsofdfsdbfkgbgoaemlrksdfbsdofgerjl"})
	assert.EqualError(t, err, "making traceID from string 'dsfjsdklfjdsofdfsdbfkgbgoaemlrksdfbsdofgerjl' failed: TraceID cannot be longer than 32 hex characters: dsfjsdklfjdsofdfsdbfkgbgoaemlrksdfbsdofgerjl")
	assert.Equal(t, 0, len(traceIDs))
}

func mockMultiSearchService(r *spanReaderTest) *mock.Call {
	multiSearchService := &mocks.MultiSearchService{}
	multiSearchService.On("Add", mock.Anything, mock.Anything, mock.Anything).Return(multiSearchService)
	multiSearchService.On("Index", mock.AnythingOfType("string"), mock.AnythingOfType("string"),
		mock.AnythingOfType("string"), mock.AnythingOfType("string"), mock.AnythingOfType("string")).Return(multiSearchService)
	r.client.On("MultiSearch").Return(multiSearchService)
	return multiSearchService.On("Do", mock.Anything)
}

func mockArchiveMultiSearchService(r *spanReaderTest, indexName string) *mock.Call {
	multiSearchService := &mocks.MultiSearchService{}
	multiSearchService.On("Add", mock.Anything, mock.Anything, mock.Anything).Return(multiSearchService)
	multiSearchService.On("Index", indexName).Return(multiSearchService)
	r.client.On("MultiSearch").Return(multiSearchService)
	return multiSearchService.On("Do", mock.Anything)
}

// matchTermsAggregation uses reflection to match the size attribute of the TermsAggregation; neither
// attributes nor getters are exported by TermsAggregation.
func matchTermsAggregation(termsAgg *elastic.TermsAggregation) bool {
	val := reflect.ValueOf(termsAgg).Elem()
	sizeVal := val.FieldByName("size").Elem().Int()
	return sizeVal == defaultMaxDocCount
}

func mockSearchService(r *spanReaderTest) *mock.Call {
	searchService := &mocks.SearchService{}
	searchService.On("Query", mock.Anything).Return(searchService)
	searchService.On("IgnoreUnavailable", mock.AnythingOfType("bool")).Return(searchService)
	searchService.On("Size", mock.MatchedBy(func(size int) bool {
		return size == 0 // Aggregations apply size (bucket) limits in their own query objects, and do not apply at the parent query level.
	})).Return(searchService)
	searchService.On("Aggregation", stringMatcher(servicesAggregation), mock.MatchedBy(matchTermsAggregation)).Return(searchService)
	searchService.On("Aggregation", stringMatcher(operationsAggregation), mock.MatchedBy(matchTermsAggregation)).Return(searchService)
	searchService.On("Aggregation", stringMatcher(traceIDAggregation), mock.AnythingOfType("*elastic.TermsAggregation")).Return(searchService)
	r.client.On("Search", mock.AnythingOfType("string"), mock.AnythingOfType("string"), mock.AnythingOfType("string"), mock.AnythingOfType("string"), mock.AnythingOfType("string")).Return(searchService)
	return searchService.On("Do", mock.Anything)
}

func TestTraceQueryParameterValidation(t *testing.T) {
	var malformedtqp *spanstore.TraceQueryParameters
	err := validateQuery(malformedtqp)
	assert.EqualError(t, err, ErrMalformedRequestObject.Error())

	tqp := &spanstore.TraceQueryParameters{
		ServiceName: "",
		Tags: map[string]string{
			"hello": "world",
		},
	}
	err = validateQuery(tqp)
	assert.EqualError(t, err, ErrServiceNameNotSet.Error())

	tqp.ServiceName = serviceName

	tqp.StartTimeMin = time.Time{} // time.Unix(0,0) doesn't work because timezones
	tqp.StartTimeMax = time.Time{}
	err = validateQuery(tqp)
	assert.EqualError(t, err, ErrStartAndEndTimeNotSet.Error())

	tqp.StartTimeMin = time.Now()
	tqp.StartTimeMax = time.Now().Add(-1 * time.Hour)
	err = validateQuery(tqp)
	assert.EqualError(t, err, ErrStartTimeMinGreaterThanMax.Error())

	tqp.StartTimeMin = time.Now().Add(-1 * time.Hour)
	tqp.StartTimeMax = time.Now()
	err = validateQuery(tqp)
	assert.Nil(t, err)

	tqp.DurationMin = time.Hour
	tqp.DurationMax = time.Minute
	err = validateQuery(tqp)
	assert.EqualError(t, err, ErrDurationMinGreaterThanMax.Error())
}

func TestSpanReader_buildTraceIDAggregation(t *testing.T) {
	expectedStr := `{ "terms":{
            "field":"traceID",
            "size":123,
            "order":{
               "startTime":"desc"
            }
         },
         "aggregations": {
            "startTime" : { "max": {"field": "startTime"}}
         }}`
	withSpanReader(t, func(r *spanReaderTest) {
		traceIDAggregation := r.reader.buildTraceIDAggregation(123)
		actual, err := traceIDAggregation.Source()
		require.NoError(t, err)

		expected := make(map[string]interface{})
		json.Unmarshal([]byte(expectedStr), &expected)
		expected["terms"].(map[string]interface{})["size"] = 123
		expected["terms"].(map[string]interface{})["order"] = []interface{}{map[string]string{"startTime": "desc"}}
		assert.EqualValues(t, expected, actual)
	})
}

func TestSpanReader_buildFindTraceIDsQuery(t *testing.T) {
	withSpanReader(t, func(r *spanReaderTest) {
		traceQuery := &spanstore.TraceQueryParameters{
			DurationMin:   time.Second,
			DurationMax:   time.Second * 2,
			StartTimeMin:  time.Time{},
			StartTimeMax:  time.Time{}.Add(time.Second),
			ServiceName:   "s",
			OperationName: "o",
			Tags: map[string]string{
				"hello": "world",
			},
		}

		actualQuery := r.reader.buildFindTraceIDsQuery(traceQuery)
		actual, err := actualQuery.Source()
		require.NoError(t, err)
		expectedQuery := elastic.NewBoolQuery().
			Must(
				r.reader.buildDurationQuery(time.Second, time.Second*2),
				r.reader.buildStartTimeQuery(time.Time{}, time.Time{}.Add(time.Second)),
				r.reader.buildServiceNameQuery("s"),
				r.reader.buildOperationNameQuery("o"),
				r.reader.buildTagQuery("hello", "world"),
			)
		expected, err := expectedQuery.Source()
		require.NoError(t, err)
		assert.Equal(t, expected, actual)
	})
}

func TestSpanReader_buildDurationQuery(t *testing.T) {
	expectedStr := `{ "range":
			{ "duration": { "include_lower": true,
				        "include_upper": true,
				        "from": 1000000,
				        "to": 2000000 }
			}
		}`
	withSpanReader(t, func(r *spanReaderTest) {
		durationMin := time.Second
		durationMax := time.Second * 2
		durationQuery := r.reader.buildDurationQuery(durationMin, durationMax)
		actual, err := durationQuery.Source()
		require.NoError(t, err)

		expected := make(map[string]interface{})
		json.Unmarshal([]byte(expectedStr), &expected)
		// We need to do this because we cannot process a json into uint64.
		expected["range"].(map[string]interface{})["duration"].(map[string]interface{})["from"] = model.DurationAsMicroseconds(durationMin)
		expected["range"].(map[string]interface{})["duration"].(map[string]interface{})["to"] = model.DurationAsMicroseconds(durationMax)

		assert.EqualValues(t, expected, actual)
	})
}

func TestSpanReader_buildStartTimeQuery(t *testing.T) {
	expectedStr := `{ "range":
			{ "startTimeMillis": { "include_lower": true,
				         "include_upper": true,
				         "from": 1000000,
				         "to": 2000000 }
			}
		}`
	withSpanReader(t, func(r *spanReaderTest) {
		startTimeMin := time.Time{}.Add(time.Second)
		startTimeMax := time.Time{}.Add(2 * time.Second)
		durationQuery := r.reader.buildStartTimeQuery(startTimeMin, startTimeMax)
		actual, err := durationQuery.Source()
		require.NoError(t, err)

		expected := make(map[string]interface{})
		json.Unmarshal([]byte(expectedStr), &expected)
		// We need to do this because we cannot process a json into uint64.
		expected["range"].(map[string]interface{})["startTimeMillis"].(map[string]interface{})["from"] = model.TimeAsEpochMicroseconds(startTimeMin) / 1000
		expected["range"].(map[string]interface{})["startTimeMillis"].(map[string]interface{})["to"] = model.TimeAsEpochMicroseconds(startTimeMax) / 1000

		assert.EqualValues(t, expected, actual)
	})
}

func TestSpanReader_buildServiceNameQuery(t *testing.T) {
	expectedStr := `{ "match": { "process.serviceName": { "query": "bat" }}}`
	withSpanReader(t, func(r *spanReaderTest) {
		serviceNameQuery := r.reader.buildServiceNameQuery("bat")
		actual, err := serviceNameQuery.Source()
		require.NoError(t, err)

		expected := make(map[string]interface{})
		json.Unmarshal([]byte(expectedStr), &expected)

		assert.EqualValues(t, expected, actual)
	})
}

func TestSpanReader_buildOperationNameQuery(t *testing.T) {
	expectedStr := `{ "match": { "operationName": { "query": "spook" }}}`
	withSpanReader(t, func(r *spanReaderTest) {
		operationNameQuery := r.reader.buildOperationNameQuery("spook")
		actual, err := operationNameQuery.Source()
		require.NoError(t, err)

		expected := make(map[string]interface{})
		json.Unmarshal([]byte(expectedStr), &expected)

		assert.EqualValues(t, expected, actual)
	})
}

func TestSpanReader_buildTagQuery(t *testing.T) {
	inStr, err := os.ReadFile("fixtures/query_01.json")
	require.NoError(t, err)
	withSpanReader(t, func(r *spanReaderTest) {
		tagQuery := r.reader.buildTagQuery("bat.foo", "spook")
		actual, err := tagQuery.Source()
		require.NoError(t, err)

		expected := make(map[string]interface{})
		json.Unmarshal(inStr, &expected)

		assert.EqualValues(t, expected, actual)
	})
}

func TestSpanReader_buildTagRegexQuery(t *testing.T) {
	inStr, err := os.ReadFile("fixtures/query_02.json")
	require.NoError(t, err)
	withSpanReader(t, func(r *spanReaderTest) {
		tagQuery := r.reader.buildTagQuery("bat.foo", "spo.*")
		actual, err := tagQuery.Source()
		require.NoError(t, err)

		expected := make(map[string]interface{})
		json.Unmarshal(inStr, &expected)

		assert.EqualValues(t, expected, actual)
	})
}

func TestSpanReader_buildTagRegexEscapedQuery(t *testing.T) {
	inStr, err := os.ReadFile("fixtures/query_03.json")
	require.NoError(t, err)
	withSpanReader(t, func(r *spanReaderTest) {
		tagQuery := r.reader.buildTagQuery("bat.foo", "spo\\*")
		actual, err := tagQuery.Source()
		require.NoError(t, err)

		expected := make(map[string]interface{})
		json.Unmarshal(inStr, &expected)

		assert.EqualValues(t, expected, actual)
	})
}

func TestSpanReader_GetEmptyIndex(t *testing.T) {
	withSpanReader(t, func(r *spanReaderTest) {
		mockSearchService(r).
			Return(&elastic.SearchResult{}, nil)
		mockMultiSearchService(r).
			Return(&elastic.MultiSearchResult{
				Responses: []*elastic.SearchResult{},
			}, nil)

		traceQuery := &spanstore.TraceQueryParameters{
			ServiceName: serviceName,
			Tags: map[string]string{
				"hello": "world",
			},
			StartTimeMin: time.Now().Add(-1 * time.Hour),
			StartTimeMax: time.Now(),
			NumTraces:    2,
		}

		services, err := r.reader.FindTraces(context.Background(), traceQuery)
		require.NotEmpty(t, r.traceBuffer.GetSpans(), "Spans recorded")
		require.NoError(t, err)
		assert.Empty(t, services)
	})
}

func TestSpanReader_ArchiveTraces(t *testing.T) {
	withArchiveSpanReader(t, false, func(r *spanReaderTest) {
		mockSearchService(r).
			Return(&elastic.SearchResult{}, nil)
		mockArchiveMultiSearchService(r, "jaeger-span-archive").
			Return(&elastic.MultiSearchResult{
				Responses: []*elastic.SearchResult{},
			}, nil)

		trace, err := r.reader.GetTrace(context.Background(), model.TraceID{})
		require.NotEmpty(t, r.traceBuffer.GetSpans(), "Spans recorded")
		require.Nil(t, trace)
		assert.EqualError(t, err, "trace not found")
	})
}

func TestSpanReader_ArchiveTraces_ReadAlias(t *testing.T) {
	withArchiveSpanReader(t, true, func(r *spanReaderTest) {
		mockSearchService(r).
			Return(&elastic.SearchResult{}, nil)
		mockArchiveMultiSearchService(r, "jaeger-span-archive-read").
			Return(&elastic.MultiSearchResult{
				Responses: []*elastic.SearchResult{},
			}, nil)

		trace, err := r.reader.GetTrace(context.Background(), model.TraceID{})
		require.NotEmpty(t, r.traceBuffer.GetSpans(), "Spans recorded")
		require.Nil(t, trace)
		assert.EqualError(t, err, "trace not found")
	})
}

func TestConvertTraceIDsStringsToModels(t *testing.T) {
	ids, err := convertTraceIDsStringsToModels([]string{"1", "2", "01", "02", "001", "002"})
	require.NoError(t, err)
	assert.Equal(t, []model.TraceID{model.NewTraceID(0, 1), model.NewTraceID(0, 2)}, ids)
	_, err = convertTraceIDsStringsToModels([]string{"1", "2", "01", "02", "001", "002", "blah"})
	assert.Error(t, err)
}

func TestBuildTraceByIDQuery(t *testing.T) {
	uintMax := ^uint64(0)
	traceIDNoHigh := model.NewTraceID(0, 1)
	traceIDHigh := model.NewTraceID(1, 1)
	traceID := model.NewTraceID(uintMax, uintMax)
	tests := []struct {
		traceID model.TraceID
		query   elastic.Query
	}{
		{
			traceID: traceIDNoHigh,
			query: elastic.NewBoolQuery().Should(
				elastic.NewTermQuery(traceIDField, "0000000000000001").Boost(2),
				elastic.NewTermQuery(traceIDField, "1"),
			),
		},
		{
			traceID: traceIDHigh,
			query: elastic.NewBoolQuery().Should(
				elastic.NewTermQuery(traceIDField, "00000000000000010000000000000001").Boost(2),
				elastic.NewTermQuery(traceIDField, "10000000000000001"),
			),
		},
		{
			traceID: traceID,
			query:   elastic.NewTermQuery(traceIDField, "ffffffffffffffffffffffffffffffff"),
		},
	}
	for _, test := range tests {
		q := buildTraceByIDQuery(test.traceID)
		assert.Equal(t, test.query, q)
	}
}

func TestTerminateAfterNotSet(t *testing.T) {
	srcFn := getSourceFn(false, 99)
	searchSource := srcFn(elastic.NewMatchAllQuery(), 1)
	sp, err := searchSource.Source()
	require.NoError(t, err)

	searchParams, ok := sp.(map[string]interface{})
	require.True(t, ok)

	termAfter, ok := searchParams["terminate_after"]
	require.False(t, ok)
	assert.Nil(t, termAfter)

	query, ok := searchParams["query"]
	require.True(t, ok)

	queryMap, ok := query.(map[string]interface{})
	require.True(t, ok)
	_, ok = queryMap["match_all"]
	require.True(t, ok)

	size, ok := searchParams["size"]
	require.True(t, ok)
	assert.Equal(t, 99, size)
}<|MERGE_RESOLUTION|>--- conflicted
+++ resolved
@@ -188,12 +188,7 @@
 
 func TestSpanReaderIndices(t *testing.T) {
 	client := &mocks.Client{}
-<<<<<<< HEAD
 	clientFn := func() es.Client { return client }
-	logger, _ := testutils.NewLogger()
-	metricsFactory := metricstest.NewFactory(0)
-=======
->>>>>>> 2d351c3f
 	date := time.Date(2019, 10, 10, 5, 0, 0, 0, time.UTC)
 	spanDataLayout := "2006-01-02-15"
 	serviceDataLayout := "2006-01-02"
@@ -210,80 +205,48 @@
 	}{
 		{
 			params: SpanReaderParams{
-<<<<<<< HEAD
-				Client: clientFn, Logger: logger, MetricsFactory: metricsFactory,
-=======
->>>>>>> 2d351c3f
 				IndexPrefix: "", Archive: false, SpanIndexDateLayout: spanDataLayout, ServiceIndexDateLayout: serviceDataLayout,
 			},
 			indices: []string{spanIndex + spanDataLayoutFormat, serviceIndex + serviceDataLayoutFormat},
 		},
 		{
 			params: SpanReaderParams{
-<<<<<<< HEAD
-				Client: clientFn, Logger: logger, MetricsFactory: metricsFactory,
-=======
->>>>>>> 2d351c3f
 				IndexPrefix: "", UseReadWriteAliases: true,
 			},
 			indices: []string{spanIndex + "read", serviceIndex + "read"},
 		},
 		{
 			params: SpanReaderParams{
-<<<<<<< HEAD
-				Client: clientFn, Logger: logger, MetricsFactory: metricsFactory,
-=======
->>>>>>> 2d351c3f
 				IndexPrefix: "foo:", Archive: false, SpanIndexDateLayout: spanDataLayout, ServiceIndexDateLayout: serviceDataLayout,
 			},
 			indices: []string{"foo:" + indexPrefixSeparator + spanIndex + spanDataLayoutFormat, "foo:" + indexPrefixSeparator + serviceIndex + serviceDataLayoutFormat},
 		},
 		{
 			params: SpanReaderParams{
-<<<<<<< HEAD
-				Client: clientFn, Logger: logger, MetricsFactory: metricsFactory,
-=======
->>>>>>> 2d351c3f
 				IndexPrefix: "foo:", UseReadWriteAliases: true,
 			},
 			indices: []string{"foo:-" + spanIndex + "read", "foo:-" + serviceIndex + "read"},
 		},
 		{
 			params: SpanReaderParams{
-<<<<<<< HEAD
-				Client: clientFn, Logger: logger, MetricsFactory: metricsFactory,
-=======
->>>>>>> 2d351c3f
 				IndexPrefix: "", Archive: true,
 			},
 			indices: []string{spanIndex + archiveIndexSuffix, serviceIndex + archiveIndexSuffix},
 		},
 		{
 			params: SpanReaderParams{
-<<<<<<< HEAD
-				Client: clientFn, Logger: logger, MetricsFactory: metricsFactory,
-=======
->>>>>>> 2d351c3f
 				IndexPrefix: "foo:", Archive: true,
 			},
 			indices: []string{"foo:" + indexPrefixSeparator + spanIndex + archiveIndexSuffix, "foo:" + indexPrefixSeparator + serviceIndex + archiveIndexSuffix},
 		},
 		{
 			params: SpanReaderParams{
-<<<<<<< HEAD
-				Client: clientFn, Logger: logger, MetricsFactory: metricsFactory,
-=======
->>>>>>> 2d351c3f
 				IndexPrefix: "foo:", Archive: true, UseReadWriteAliases: true,
 			},
 			indices: []string{"foo:" + indexPrefixSeparator + spanIndex + archiveReadIndexSuffix, "foo:" + indexPrefixSeparator + serviceIndex + archiveReadIndexSuffix},
 		},
 		{
 			params: SpanReaderParams{
-<<<<<<< HEAD
-				Client: clientFn, Logger: logger, MetricsFactory: metricsFactory,
-=======
->>>>>>> 2d351c3f
 				IndexPrefix: "", Archive: false, RemoteReadClusters: []string{"cluster_one", "cluster_two"}, SpanIndexDateLayout: spanDataLayout, ServiceIndexDateLayout: serviceDataLayout,
 			},
 			indices: []string{
@@ -297,10 +260,6 @@
 		},
 		{
 			params: SpanReaderParams{
-<<<<<<< HEAD
-				Client: clientFn, Logger: logger, MetricsFactory: metricsFactory,
-=======
->>>>>>> 2d351c3f
 				IndexPrefix: "", Archive: true, RemoteReadClusters: []string{"cluster_one", "cluster_two"},
 			},
 			indices: []string{
@@ -314,10 +273,6 @@
 		},
 		{
 			params: SpanReaderParams{
-<<<<<<< HEAD
-				Client: clientFn, Logger: logger, MetricsFactory: metricsFactory,
-=======
->>>>>>> 2d351c3f
 				IndexPrefix: "", Archive: false, UseReadWriteAliases: true, RemoteReadClusters: []string{"cluster_one", "cluster_two"},
 			},
 			indices: []string{
@@ -331,10 +286,6 @@
 		},
 		{
 			params: SpanReaderParams{
-<<<<<<< HEAD
-				Client: clientFn, Logger: logger, MetricsFactory: metricsFactory,
-=======
->>>>>>> 2d351c3f
 				IndexPrefix: "", Archive: true, UseReadWriteAliases: true, RemoteReadClusters: []string{"cluster_one", "cluster_two"},
 			},
 			indices: []string{
@@ -348,7 +299,7 @@
 		},
 	}
 	for _, testCase := range testCases {
-		testCase.params.Client = client
+		testCase.params.Client = clientFn
 		testCase.params.Logger = logger
 		testCase.params.MetricsFactory = metricsFactory
 		testCase.params.Tracer = tracer.Tracer("test")
