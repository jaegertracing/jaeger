--- conflicted
+++ resolved
@@ -268,12 +268,7 @@
 		LogLevel: "error",
 	}
 	_, err := NewFactoryWithConfig(cfg, metrics.NullFactory, zap.NewNop())
-<<<<<<< HEAD
-	require.Error(t, err)
 	require.ErrorContains(t, err, "failed to create Elasticsearch client")
-=======
-	require.ErrorContains(t, err, "failed to create primary Elasticsearch client")
->>>>>>> 0a24f6dc
 }
 
 func TestPasswordFromFile(t *testing.T) {
