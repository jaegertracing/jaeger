// Copyright (c) 2019 The Jaeger Authors.
// Copyright (c) 2017 Uber Technologies, Inc.
//
// Licensed under the Apache License, Version 2.0 (the "License");
// you may not use this file except in compliance with the License.
// You may obtain a copy of the License at
//
// http://www.apache.org/licenses/LICENSE-2.0
//
// Unless required by applicable law or agreed to in writing, software
// distributed under the License is distributed on an "AS IS" BASIS,
// WITHOUT WARRANTIES OR CONDITIONS OF ANY KIND, either express or implied.
// See the License for the specific language governing permissions and
// limitations under the License.

package es

import (
	"flag"
	"strings"
	"time"

	"github.com/spf13/viper"

	"github.com/jaegertracing/jaeger/pkg/bearertoken"
	"github.com/jaegertracing/jaeger/pkg/config/tlscfg"
	"github.com/jaegertracing/jaeger/pkg/es/config"
)

const (
	suffixUsername                       = ".username"
	suffixPassword                       = ".password"
	suffixSniffer                        = ".sniffer"
	suffixSnifferTLSEnabled              = ".sniffer-tls-enabled"
	suffixTokenPath                      = ".token-file"
	suffixServerURLs                     = ".server-urls"
	suffixRemoteReadClusters             = ".remote-read-clusters"
	suffixMaxSpanAge                     = ".max-span-age"
	suffixNumShards                      = ".num-shards"
	suffixNumReplicas                    = ".num-replicas"
	suffixBulkSize                       = ".bulk.size"
	suffixBulkWorkers                    = ".bulk.workers"
	suffixBulkActions                    = ".bulk.actions"
	suffixBulkFlushInterval              = ".bulk.flush-interval"
	suffixTimeout                        = ".timeout"
	suffixIndexPrefix                    = ".index-prefix"
	suffixIndexDateSeparator             = ".index-date-separator"
	suffixIndexRolloverFrequencySpans    = ".index-rollover-frequency-spans"
	suffixIndexRolloverFrequencyServices = ".index-rollover-frequency-services"
	suffixTagsAsFields                   = ".tags-as-fields"
	suffixTagsAsFieldsAll                = suffixTagsAsFields + ".all"
	suffixTagsAsFieldsInclude            = suffixTagsAsFields + ".include"
	suffixTagsFile                       = suffixTagsAsFields + ".config-file"
	suffixTagDeDotChar                   = suffixTagsAsFields + ".dot-replacement"
	suffixReadAlias                      = ".use-aliases"
	suffixUseILM                         = ".use-ilm"
	suffixCreateIndexTemplate            = ".create-index-templates"
	suffixEnabled                        = ".enabled"
	suffixVersion                        = ".version"
	suffixMaxDocCount                    = ".max-doc-count"
	suffixLogLevel                       = ".log-level"
	suffixSendGetBodyAs                  = ".send-get-body-as"
	// default number of documents to return from a query (elasticsearch allowed limit)
	// see search.max_buckets and index.max_result_window
	defaultMaxDocCount        = 10_000
	defaultServerURL          = "http://127.0.0.1:9200"
	defaultRemoteReadClusters = ""
	// default separator for Elasticsearch index date layout.
	defaultIndexDateSeparator = "-"

	defaultIndexRolloverFrequency = "day"
	defaultSendGetBodyAs          = ""
)

// TODO this should be moved next to config.Configuration struct (maybe ./flags package)

// Options contains various type of Elasticsearch configs and provides the ability
// to bind them to command line flag and apply overlays, so that some configurations
// (e.g. archive) may be underspecified and infer the rest of its parameters from primary.
type Options struct {
	Primary namespaceConfig `mapstructure:",squash"`

	others map[string]*namespaceConfig
}

type namespaceConfig struct {
	config.Configuration `mapstructure:",squash"`
	namespace            string
}

// NewOptions creates a new Options struct.
func NewOptions(primaryNamespace string, otherNamespaces ...string) *Options {
	// TODO all default values should be defined via cobra flags
	defaultConfig := config.Configuration{
		Username:          "",
		Password:          "",
		Sniffer:           false,
		MaxSpanAge:        72 * time.Hour,
		NumShards:         5,
		NumReplicas:       1,
		BulkSize:          5 * 1000 * 1000,
		BulkWorkers:       1,
		BulkActions:       1000,
		BulkFlushInterval: time.Millisecond * 200,
		Tags: config.TagsAsFields{
			DotReplacement: "@",
		},
		Enabled:              true,
		CreateIndexTemplates: true,
		Version:              0,
		Servers:              []string{defaultServerURL},
		RemoteReadClusters:   []string{},
		MaxDocCount:          defaultMaxDocCount,
		LogLevel:             "error",
		SendGetBodyAs:        defaultSendGetBodyAs,
	}
	options := &Options{
		Primary: namespaceConfig{
			Configuration: defaultConfig,
			namespace:     primaryNamespace,
		},
		others: make(map[string]*namespaceConfig, len(otherNamespaces)),
	}

	// Other namespaces need to be explicitly enabled.
	defaultConfig.Enabled = false
	for _, namespace := range otherNamespaces {
		options.others[namespace] = &namespaceConfig{
			Configuration: defaultConfig,
			namespace:     namespace,
		}
	}

	return options
}

func (config *namespaceConfig) getTLSFlagsConfig() tlscfg.ClientFlagsConfig {
	return tlscfg.ClientFlagsConfig{
		Prefix: config.namespace,
	}
}

// AddFlags adds flags for Options
func (opt *Options) AddFlags(flagSet *flag.FlagSet) {
	addFlags(flagSet, &opt.Primary)
	for _, cfg := range opt.others {
		addFlags(flagSet, cfg)
	}
}

func addFlags(flagSet *flag.FlagSet, nsConfig *namespaceConfig) {
	flagSet.String(
		nsConfig.namespace+suffixUsername,
		nsConfig.Username,
		"The username required by Elasticsearch. The basic authentication also loads CA if it is specified.")
	flagSet.String(
		nsConfig.namespace+suffixPassword,
		nsConfig.Password,
		"The password required by Elasticsearch")
	flagSet.String(
		nsConfig.namespace+suffixTokenPath,
		nsConfig.TokenFilePath,
		"Path to a file containing bearer token. This flag also loads CA if it is specified.")
	flagSet.Bool(
		nsConfig.namespace+suffixSniffer,
		nsConfig.Sniffer,
		"The sniffer config for Elasticsearch; client uses sniffing process to find all nodes automatically, disable if not required")
	flagSet.String(
		nsConfig.namespace+suffixServerURLs,
		defaultServerURL,
		"The comma-separated list of Elasticsearch servers, must be full url i.e. http://localhost:9200")
	flagSet.String(
		nsConfig.namespace+suffixRemoteReadClusters,
		defaultRemoteReadClusters,
		"Comma-separated list of Elasticsearch remote cluster names for cross-cluster querying."+
			"See Elasticsearch remote clusters and cross-cluster query api.")
	flagSet.Duration(
		nsConfig.namespace+suffixTimeout,
		nsConfig.Timeout,
		"Timeout used for queries. A Timeout of zero means no timeout")
	flagSet.Int64(
		nsConfig.namespace+suffixNumShards,
		nsConfig.NumShards,
		"The number of shards per index in Elasticsearch")
	flagSet.Int64(
		nsConfig.namespace+suffixNumReplicas,
		nsConfig.NumReplicas,
		"The number of replicas per index in Elasticsearch")
	flagSet.Int(
		nsConfig.namespace+suffixBulkSize,
		nsConfig.BulkSize,
		"The number of bytes that the bulk requests can take up before the bulk processor decides to commit")
	flagSet.Int(
		nsConfig.namespace+suffixBulkWorkers,
		nsConfig.BulkWorkers,
		"The number of workers that are able to receive bulk requests and eventually commit them to Elasticsearch")
	flagSet.Int(
		nsConfig.namespace+suffixBulkActions,
		nsConfig.BulkActions,
		"The number of requests that can be enqueued before the bulk processor decides to commit")
	flagSet.Duration(
		nsConfig.namespace+suffixBulkFlushInterval,
		nsConfig.BulkFlushInterval,
		"A time.Duration after which bulk requests are committed, regardless of other thresholds. Set to zero to disable. By default, this is disabled.")
	flagSet.String(
		nsConfig.namespace+suffixIndexPrefix,
		nsConfig.IndexPrefix,
		"Optional prefix of Jaeger indices. For example \"production\" creates \"production-jaeger-*\".")
	flagSet.String(
		nsConfig.namespace+suffixIndexDateSeparator,
		defaultIndexDateSeparator,
		"Optional date separator of Jaeger indices. For example \".\" creates \"jaeger-span-2020.11.20\".")
	flagSet.String(
		nsConfig.namespace+suffixIndexRolloverFrequencySpans,
		defaultIndexRolloverFrequency,
		"Rotates jaeger-span indices over the given period. For example \"day\" creates \"jaeger-span-yyyy-MM-dd\" every day after UTC 12AM. Valid options: [hour, day]. "+
			"This does not delete old indices. For details on complete index management solutions supported by Jaeger, refer to: https://www.jaegertracing.io/docs/deployment/#elasticsearch-rollover")
	flagSet.String(
		nsConfig.namespace+suffixIndexRolloverFrequencyServices,
		defaultIndexRolloverFrequency,
		"Rotates jaeger-service indices over the given period. For example \"day\" creates \"jaeger-service-yyyy-MM-dd\" every day after UTC 12AM. Valid options: [hour, day]. "+
			"This does not delete old indices. For details on complete index management solutions supported by Jaeger, refer to: https://www.jaegertracing.io/docs/deployment/#elasticsearch-rollover")
	flagSet.Bool(
		nsConfig.namespace+suffixTagsAsFieldsAll,
		nsConfig.Tags.AllAsFields,
		"(experimental) Store all span and process tags as object fields. If true "+suffixTagsFile+" and "+suffixTagsAsFieldsInclude+" is ignored. Binary tags are always stored as nested objects.")
	flagSet.String(
		nsConfig.namespace+suffixTagsAsFieldsInclude,
		nsConfig.Tags.Include,
		"(experimental) Comma delimited list of tag keys which will be stored as object fields. Merged with the contents of "+suffixTagsFile)
	flagSet.String(
		nsConfig.namespace+suffixTagsFile,
		nsConfig.Tags.File,
		"(experimental) Optional path to a file containing tag keys which will be stored as object fields. Each key should be on a separate line.  Merged with "+suffixTagsAsFieldsInclude)
	flagSet.String(
		nsConfig.namespace+suffixTagDeDotChar,
		nsConfig.Tags.DotReplacement,
		"(experimental) The character used to replace dots (\".\") in tag keys stored as object fields.")
	flagSet.Bool(
		nsConfig.namespace+suffixReadAlias,
		nsConfig.UseReadWriteAliases,
		"Use read and write aliases for indices. Use this option with Elasticsearch rollover "+
			"API. It requires an external component to create aliases before startup and then performing its management. "+
			"Note that es"+suffixMaxSpanAge+" will influence trace search window start times.")
	flagSet.Bool(
		nsConfig.namespace+suffixUseILM,
		nsConfig.UseILM,
		"(experimental) Option to enable ILM for jaeger span & service indices. Use this option with  "+nsConfig.namespace+suffixReadAlias+". "+
			"It requires an external component to create aliases before startup and then performing its management. "+
			"ILM policy must be manually created in ES before startup. Supported only for elasticsearch version 7+.")
	flagSet.Bool(
		nsConfig.namespace+suffixCreateIndexTemplate,
		nsConfig.CreateIndexTemplates,
		"Create index templates at application startup. Set to false when templates are installed manually.")
	flagSet.Uint(
		nsConfig.namespace+suffixVersion,
		0,
		"The major Elasticsearch version. If not specified, the value will be auto-detected from Elasticsearch.")
	flagSet.Bool(
		nsConfig.namespace+suffixSnifferTLSEnabled,
		nsConfig.SnifferTLSEnabled,
		"Option to enable TLS when sniffing an Elasticsearch Cluster ; client uses sniffing process to find all nodes automatically, disabled by default")
	flagSet.Int(
		nsConfig.namespace+suffixMaxDocCount,
		nsConfig.MaxDocCount,
		"The maximum document count to return from an Elasticsearch query. This will also apply to aggregations.")
	flagSet.String(
		nsConfig.namespace+suffixLogLevel,
		nsConfig.LogLevel,
		"The Elasticsearch client log-level. Valid levels: [debug, info, error]")
	flagSet.String(
		nsConfig.namespace+suffixSendGetBodyAs,
		nsConfig.SendGetBodyAs,
		"HTTP verb for requests that contain a body [GET, POST].")

	if nsConfig.namespace == archiveNamespace {
		flagSet.Bool(
			nsConfig.namespace+suffixEnabled,
			nsConfig.Enabled,
			"Enable extra storage")
	} else {
		// MaxSpanAge is only relevant when searching for unarchived traces.
		// Archived traces are searched with no look-back limit.
		flagSet.Duration(
			nsConfig.namespace+suffixMaxSpanAge,
			nsConfig.MaxSpanAge,
			"The maximum lookback for spans in Elasticsearch")
	}
	nsConfig.getTLSFlagsConfig().AddFlags(flagSet)
}

// InitFromViper initializes Options with properties from viper
func (opt *Options) InitFromViper(v *viper.Viper) {
	initFromViper(&opt.Primary, v)
	for _, cfg := range opt.others {
		initFromViper(cfg, v)
	}
}

func initFromViper(cfg *namespaceConfig, v *viper.Viper) {
	cfg.Username = v.GetString(cfg.namespace + suffixUsername)
	cfg.Password = v.GetString(cfg.namespace + suffixPassword)
	cfg.TokenFilePath = v.GetString(cfg.namespace + suffixTokenPath)
	cfg.Sniffer = v.GetBool(cfg.namespace + suffixSniffer)
	cfg.SnifferTLSEnabled = v.GetBool(cfg.namespace + suffixSnifferTLSEnabled)
	cfg.Servers = strings.Split(stripWhiteSpace(v.GetString(cfg.namespace+suffixServerURLs)), ",")
	cfg.MaxSpanAge = v.GetDuration(cfg.namespace + suffixMaxSpanAge)
	cfg.NumShards = v.GetInt64(cfg.namespace + suffixNumShards)
	cfg.NumReplicas = v.GetInt64(cfg.namespace + suffixNumReplicas)
	cfg.BulkSize = v.GetInt(cfg.namespace + suffixBulkSize)
	cfg.BulkWorkers = v.GetInt(cfg.namespace + suffixBulkWorkers)
	cfg.BulkActions = v.GetInt(cfg.namespace + suffixBulkActions)
	cfg.BulkFlushInterval = v.GetDuration(cfg.namespace + suffixBulkFlushInterval)
	cfg.Timeout = v.GetDuration(cfg.namespace + suffixTimeout)
	cfg.IndexPrefix = v.GetString(cfg.namespace + suffixIndexPrefix)
	cfg.Tags.AllAsFields = v.GetBool(cfg.namespace + suffixTagsAsFieldsAll)
	cfg.Tags.Include = v.GetString(cfg.namespace + suffixTagsAsFieldsInclude)
	cfg.Tags.File = v.GetString(cfg.namespace + suffixTagsFile)
	cfg.Tags.DotReplacement = v.GetString(cfg.namespace + suffixTagDeDotChar)
	cfg.UseReadWriteAliases = v.GetBool(cfg.namespace + suffixReadAlias)
	cfg.Enabled = v.GetBool(cfg.namespace + suffixEnabled)
	cfg.CreateIndexTemplates = v.GetBool(cfg.namespace + suffixCreateIndexTemplate)
	cfg.Version = uint(v.GetInt(cfg.namespace + suffixVersion))
	cfg.LogLevel = v.GetString(cfg.namespace + suffixLogLevel)
	cfg.SendGetBodyAs = v.GetString(cfg.namespace + suffixSendGetBodyAs)

	cfg.MaxDocCount = v.GetInt(cfg.namespace + suffixMaxDocCount)
	cfg.UseILM = v.GetBool(cfg.namespace + suffixUseILM)

	// TODO: Need to figure out a better way for do this.
<<<<<<< HEAD
	cfg.AllowTokenFromContext = v.GetBool(spanstore.StoragePropagationKey)
=======
	cfg.AllowTokenFromContext = v.GetBool(bearertoken.StoragePropagationKey)
	cfg.TLS = cfg.getTLSFlagsConfig().InitFromViper(v)
>>>>>>> cdbdb926

	remoteReadClusters := stripWhiteSpace(v.GetString(cfg.namespace + suffixRemoteReadClusters))
	if len(remoteReadClusters) > 0 {
		cfg.RemoteReadClusters = strings.Split(remoteReadClusters, ",")
	}

	cfg.IndexRolloverFrequencySpans = strings.ToLower(v.GetString(cfg.namespace + suffixIndexRolloverFrequencySpans))
	cfg.IndexRolloverFrequencyServices = strings.ToLower(v.GetString(cfg.namespace + suffixIndexRolloverFrequencyServices))

	separator := v.GetString(cfg.namespace + suffixIndexDateSeparator)
	cfg.IndexDateLayoutSpans = initDateLayout(cfg.IndexRolloverFrequencySpans, separator)
	cfg.IndexDateLayoutServices = initDateLayout(cfg.IndexRolloverFrequencyServices, separator)

	// Dependencies calculation should be daily, and this index size is very small
	cfg.IndexDateLayoutDependencies = initDateLayout(defaultIndexRolloverFrequency, separator)

	cfg.TLS, _ = cfg.getTLSFlagsConfig().InitFromViper(v)
}

// GetPrimary returns primary configuration.
func (opt *Options) GetPrimary() *config.Configuration {
	return &opt.Primary.Configuration
}

// Get returns auxiliary named configuration.
func (opt *Options) Get(namespace string) *config.Configuration {
	nsCfg, ok := opt.others[namespace]
	if !ok {
		nsCfg = &namespaceConfig{}
		opt.others[namespace] = nsCfg
	}
	nsCfg.Configuration.ApplyDefaults(&opt.Primary.Configuration)
	if len(nsCfg.Configuration.Servers) == 0 {
		nsCfg.Servers = opt.Primary.Servers
	}
	return &nsCfg.Configuration
}

// stripWhiteSpace removes all whitespace characters from a string
func stripWhiteSpace(str string) string {
	return strings.Replace(str, " ", "", -1)
}

func initDateLayout(rolloverFreq, sep string) string {
	// default to daily format
	indexLayout := "2006" + sep + "01" + sep + "02"
	if rolloverFreq == "hour" {
		indexLayout = indexLayout + sep + "15"
	}
	return indexLayout
}<|MERGE_RESOLUTION|>--- conflicted
+++ resolved
@@ -328,12 +328,7 @@
 	cfg.UseILM = v.GetBool(cfg.namespace + suffixUseILM)
 
 	// TODO: Need to figure out a better way for do this.
-<<<<<<< HEAD
-	cfg.AllowTokenFromContext = v.GetBool(spanstore.StoragePropagationKey)
-=======
 	cfg.AllowTokenFromContext = v.GetBool(bearertoken.StoragePropagationKey)
-	cfg.TLS = cfg.getTLSFlagsConfig().InitFromViper(v)
->>>>>>> cdbdb926
 
 	remoteReadClusters := stripWhiteSpace(v.GetString(cfg.namespace + suffixRemoteReadClusters))
 	if len(remoteReadClusters) > 0 {
@@ -350,6 +345,7 @@
 	// Dependencies calculation should be daily, and this index size is very small
 	cfg.IndexDateLayoutDependencies = initDateLayout(defaultIndexRolloverFrequency, separator)
 
+	// TODO handle error
 	cfg.TLS, _ = cfg.getTLSFlagsConfig().InitFromViper(v)
 }
 
