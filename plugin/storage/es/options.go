--- conflicted
+++ resolved
@@ -354,20 +354,10 @@
 }
 
 func initDateLayout(rolloverFreq, sep string) string {
-<<<<<<< HEAD
-    // default to daily format
-    indexLayout := "2006" + sep + "01" + sep + "02"
-    if rolloverFreq == "hour" {
-        indexLayout = indexLayout + sep + "15"
-    }
-    return indexLayout
-}
-=======
 	// default to daily format
 	indexLayout := "2006" + sep + "01" + sep + "02"
 	if rolloverFreq == "hour" {
 		indexLayout = indexLayout + sep + "15"
 	}
 	return indexLayout
->>>>>>> 7e564d40
 }