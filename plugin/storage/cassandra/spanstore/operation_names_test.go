// Copyright (c) 2019 The Jaeger Authors.
// Copyright (c) 2017 Uber Technologies, Inc.
//
// Licensed under the Apache License, Version 2.0 (the "License");
// you may not use this file except in compliance with the License.
// You may obtain a copy of the License at
//
// http://www.apache.org/licenses/LICENSE-2.0
//
// Unless required by applicable law or agreed to in writing, software
// distributed under the License is distributed on an "AS IS" BASIS,
// WITHOUT WARRANTIES OR CONDITIONS OF ANY KIND, either express or implied.
// See the License for the specific language governing permissions and
// limitations under the License.

package spanstore

import (
	"errors"
	"fmt"
	"testing"
	"time"

	"github.com/stretchr/testify/assert"
	"github.com/stretchr/testify/mock"
	"github.com/uber/jaeger-lib/metrics/metricstest"
	"go.uber.org/zap"

	"github.com/jaegertracing/jaeger/pkg/cassandra/mocks"
	"github.com/jaegertracing/jaeger/pkg/testutils"
	"github.com/jaegertracing/jaeger/storage/spanstore"
)

type operationNameStorageTest struct {
	session        *mocks.Session
	writeCacheTTL  time.Duration
	metricsFactory *metricstest.Factory
	logger         *zap.Logger
	logBuffer      *testutils.Buffer
	storage        *OperationNamesStorage
}

func withOperationNamesStorage(writeCacheTTL time.Duration,
	schemaVersion schemaVersion,
	fn func(s *operationNameStorageTest)) {

	session := &mocks.Session{}
	logger, logBuffer := testutils.NewLogger()
	metricsFactory := metricstest.NewFactory(0)
	query := &mocks.Query{}
	session.On("Query",
		fmt.Sprintf(tableCheckStmt, schemas[latestVersion].tableName), mock.Anything).Return(query)
<<<<<<< HEAD
	session.On("Query",
		fmt.Sprintf(tableCheckStmt, schemas[latestVersion].tableName),
		mock.Anything).Return(query)
=======
>>>>>>> 11cf2b9f
	if schemaVersion != latestVersion {
		query.On("Exec").Return(errors.New("new table does not exist"))
	} else {
		query.On("Exec").Return(nil)
	}

	s := &operationNameStorageTest{
		session:        session,
		writeCacheTTL:  writeCacheTTL,
		metricsFactory: metricsFactory,
		logger:         logger,
		logBuffer:      logBuffer,
		storage:        NewOperationNamesStorage(session, writeCacheTTL, metricsFactory, logger),
	}
	fn(s)
}

func TestOperationNamesStorageWrite(t *testing.T) {
	for _, test := range []struct {
		name          string
		ttl           time.Duration
		schemaVersion schemaVersion
	}{
		{name: "test old schema with 0 ttl", ttl: 0, schemaVersion: previousVersion},
		{name: "test old schema with 1min ttl", ttl: time.Minute, schemaVersion: previousVersion},
		{name: "test new schema with 0 ttl", ttl: 0, schemaVersion: latestVersion},
		{name: "test new schema with 1min ttl", ttl: time.Minute, schemaVersion: latestVersion},
	} {
		t.Run(test.name, func(t *testing.T) {
			withOperationNamesStorage(test.ttl, test.schemaVersion, func(s *operationNameStorageTest) {
				var execError = errors.New("exec error")
				query := &mocks.Query{}
				query1 := &mocks.Query{}
				query2 := &mocks.Query{}

				if test.schemaVersion == previousVersion {
					query.On("Bind", []interface{}{"service-a", "Operation-b"}).Return(query1)
					query.On("Bind", []interface{}{"service-c", "operation-d"}).Return(query2)
				} else {
					query.On("Bind", []interface{}{"service-a", "", "Operation-b"}).Return(query1)
					query.On("Bind", []interface{}{"service-c", "", "operation-d"}).Return(query2)
				}

				query1.On("Exec").Return(nil)
				query2.On("Exec").Return(execError)
				query2.On("String").Return("select from " + schemas[test.schemaVersion].tableName)

				s.session.On("Query", mock.AnythingOfType("string"), mock.Anything).Return(query)

				err := s.storage.Write("service-a", "Operation-b", "")
				assert.NoError(t, err)

<<<<<<< HEAD
				err = s.storage.Write("service-c", "operation-d", "")
				assert.EqualError(t, err,
					"failed to Exec query 'select from "+
						schemas[test.schemaVersion].tableName+
						"': exec error")
=======
				err = s.storage.Write("service-c", "operation-d")
				assert.EqualError(t, err,
					"failed to Exec query 'select from "+schemas[test.schemaVersion].tableName+"': exec error")
>>>>>>> 11cf2b9f
				assert.Equal(t, map[string]string{
					"level": "error",
					"msg":   "Failed to exec query",
					"query": "select from " + schemas[test.schemaVersion].tableName,
					"error": "exec error",
				}, s.logBuffer.JSONLine(0))

				counts, _ := s.metricsFactory.Snapshot()
				assert.Equal(t, map[string]int64{
					"attempts|table=" + schemas[test.schemaVersion].tableName: 2,
					"inserts|table=" + schemas[test.schemaVersion].tableName:  1,
					"errors|table=" + schemas[test.schemaVersion].tableName:   1,
				}, counts, "after first two writes")

				// write again
				err = s.storage.Write("service-a", "Operation-b", "")
				assert.NoError(t, err)

				counts2, _ := s.metricsFactory.Snapshot()
				expCounts := counts
				if test.ttl == 0 {
					// without write cache, the second write must succeed
					expCounts["attempts|table="+schemas[test.schemaVersion].tableName]++
					expCounts["inserts|table="+schemas[test.schemaVersion].tableName]++
				}
				assert.Equal(t, expCounts, counts2)
			})
		})
	}
}

func TestOperationNamesStorageGetServices(t *testing.T) {
	var scanError = errors.New("scan error")
	for _, test := range []struct {
		name          string
		schemaVersion schemaVersion
		expErr        error
	}{
		{name: "test old schema without error", schemaVersion: previousVersion, expErr: nil},
		{name: "test old schema with scan error", schemaVersion: previousVersion, expErr: scanError},
		{name: "test new schema without error", schemaVersion: latestVersion, expErr: nil},
		{name: "test new schema with scan error", schemaVersion: latestVersion, expErr: scanError},
	} {
		t.Run(test.name, func(t *testing.T) {
			withOperationNamesStorage(0, test.schemaVersion, func(s *operationNameStorageTest) {
				var matched bool
				matchOnce := mock.MatchedBy(func(v []interface{}) bool {
					if matched {
						return false
					}
					matched = true
					return true
				})
				matchEverything := mock.MatchedBy(func(v []interface{}) bool { return true })

				iter := &mocks.Iterator{}
				iter.On("Scan", matchOnce).Return(true)
				iter.On("Scan", matchEverything).Return(false) // false to stop the loop
				iter.On("Close").Return(test.expErr)

				query := &mocks.Query{}
				query.On("Iter").Return(iter)

				s.session.On("Query", mock.AnythingOfType("string"), mock.Anything).Return(query)
<<<<<<< HEAD
				services, err := s.storage.GetOperations(&spanstore.OperationQueryParameters{
					ServiceName: "service-a",
				})
				if test.expErr == nil {
					assert.NoError(t, err)
					// expect one empty operation result
					// because mock iter.Scan(&placeholder) does not write to `placeholder`
					assert.Equal(t, []*spanstore.Operation{{}}, services)
				} else {
					assert.EqualError(
						t,
						err,
						fmt.Sprintf("Error reading %s from storage: %s",
							schemas[test.schemaVersion].tableName,
							test.expErr.Error()),
					)
=======
				services, err := s.storage.GetOperations("service-a")
				if test.expErr == nil {
					assert.NoError(t, err)
					// expect empty string because mock iter.Scan(&placeholder) does not write to `placeholder`
					assert.Equal(t, []string{""}, services)
				} else {
					assert.EqualError(t, err,
						fmt.Sprintf("Error reading %s from storage: %s",
							schemas[test.schemaVersion].tableName,
							test.expErr.Error()))
>>>>>>> 11cf2b9f
				}
			})
		})
	}
}<|MERGE_RESOLUTION|>--- conflicted
+++ resolved
@@ -50,12 +50,9 @@
 	query := &mocks.Query{}
 	session.On("Query",
 		fmt.Sprintf(tableCheckStmt, schemas[latestVersion].tableName), mock.Anything).Return(query)
-<<<<<<< HEAD
 	session.On("Query",
 		fmt.Sprintf(tableCheckStmt, schemas[latestVersion].tableName),
 		mock.Anything).Return(query)
-=======
->>>>>>> 11cf2b9f
 	if schemaVersion != latestVersion {
 		query.On("Exec").Return(errors.New("new table does not exist"))
 	} else {
@@ -108,17 +105,11 @@
 				err := s.storage.Write("service-a", "Operation-b", "")
 				assert.NoError(t, err)
 
-<<<<<<< HEAD
 				err = s.storage.Write("service-c", "operation-d", "")
 				assert.EqualError(t, err,
 					"failed to Exec query 'select from "+
 						schemas[test.schemaVersion].tableName+
 						"': exec error")
-=======
-				err = s.storage.Write("service-c", "operation-d")
-				assert.EqualError(t, err,
-					"failed to Exec query 'select from "+schemas[test.schemaVersion].tableName+"': exec error")
->>>>>>> 11cf2b9f
 				assert.Equal(t, map[string]string{
 					"level": "error",
 					"msg":   "Failed to exec query",
@@ -183,7 +174,6 @@
 				query.On("Iter").Return(iter)
 
 				s.session.On("Query", mock.AnythingOfType("string"), mock.Anything).Return(query)
-<<<<<<< HEAD
 				services, err := s.storage.GetOperations(&spanstore.OperationQueryParameters{
 					ServiceName: "service-a",
 				})
@@ -200,20 +190,10 @@
 							schemas[test.schemaVersion].tableName,
 							test.expErr.Error()),
 					)
-=======
-				services, err := s.storage.GetOperations("service-a")
-				if test.expErr == nil {
-					assert.NoError(t, err)
-					// expect empty string because mock iter.Scan(&placeholder) does not write to `placeholder`
-					assert.Equal(t, []string{""}, services)
-				} else {
-					assert.EqualError(t, err,
-						fmt.Sprintf("Error reading %s from storage: %s",
-							schemas[test.schemaVersion].tableName,
-							test.expErr.Error()))
->>>>>>> 11cf2b9f
 				}
 			})
 		})
+
 	}
+
 }