--- conflicted
+++ resolved
@@ -22,8 +22,6 @@
 
 // NamespaceConfig is badger's internal configuration data.
 type NamespaceConfig struct {
-<<<<<<< HEAD
-	namespace string
 	// TTL holds time-to-live configuration for the badger store.
 	TTL TTL `mapstructure:"ttl"`
 	// Directories contains the configuration for where items are stored. Ephemeral must be
@@ -40,15 +38,6 @@
 	MaintenanceInterval time.Duration `mapstructure:"maintenance_interval"`
 	// MetricsUpdateInterval is the regular interval after which metrics are collected
 	// by Jaeger.
-=======
-	SpanStoreTTL   time.Duration `mapstructure:"span_store_ttl"`
-	ValueDirectory string        `mapstructure:"directory_value"`
-	KeyDirectory   string        `mapstructure:"directory_key"`
-	// Setting this to true will ignore ValueDirectory and KeyDirectory
-	Ephemeral             bool          `mapstructure:"ephemeral"`
-	SyncWrites            bool          `mapstructure:"consistency"`
-	MaintenanceInterval   time.Duration `mapstructure:"maintenance_interval"`
->>>>>>> 1da98bb5
 	MetricsUpdateInterval time.Duration `mapstructure:"metrics_update_interval"`
 	// ReadOnly opens the data store in read-only mode. Multiple instances can open the same
 	// store in read-only mode. Values still in the write-ahead-log must be replayed before opening.
@@ -137,7 +126,6 @@
 		"Mark this storage ephemeral, data is stored in tmpfs.",
 	)
 	flagSet.Duration(
-<<<<<<< HEAD
 		nsConfig.namespace+suffixSpanstoreTTL,
 		nsConfig.TTL.Spans,
 		"How long to store the data. Format is time.Duration (https://golang.org/pkg/time/#Duration)",
@@ -150,20 +138,6 @@
 	flagSet.String(
 		nsConfig.namespace+suffixValueDirectory,
 		nsConfig.Directories.Values,
-=======
-		prefix+suffixSpanstoreTTL,
-		nsConfig.SpanStoreTTL,
-		"How long to store the data. Format is time.Duration (https://golang.org/pkg/time/#Duration)",
-	)
-	flagSet.String(
-		prefix+suffixKeyDirectory,
-		nsConfig.KeyDirectory,
-		"Path to store the keys (indexes), this directory should reside in SSD disk. Set ephemeral to false if you want to define this setting.",
-	)
-	flagSet.String(
-		prefix+suffixValueDirectory,
-		nsConfig.ValueDirectory,
->>>>>>> 1da98bb5
 		"Path to store the values (spans). Set ephemeral to false if you want to define this setting.",
 	)
 	flagSet.Bool(
@@ -194,7 +168,6 @@
 }
 
 func initFromViper(cfg *NamespaceConfig, v *viper.Viper, _ *zap.Logger) {
-<<<<<<< HEAD
 	cfg.Ephemeral = v.GetBool(cfg.namespace + suffixEphemeral)
 	cfg.Directories.Keys = v.GetString(cfg.namespace + suffixKeyDirectory)
 	cfg.Directories.Values = v.GetString(cfg.namespace + suffixValueDirectory)
@@ -203,16 +176,6 @@
 	cfg.MaintenanceInterval = v.GetDuration(cfg.namespace + suffixMaintenanceInterval)
 	cfg.MetricsUpdateInterval = v.GetDuration(cfg.namespace + suffixMetricsInterval)
 	cfg.ReadOnly = v.GetBool(cfg.namespace + suffixReadOnly)
-=======
-	cfg.Ephemeral = v.GetBool(prefix + suffixEphemeral)
-	cfg.KeyDirectory = v.GetString(prefix + suffixKeyDirectory)
-	cfg.ValueDirectory = v.GetString(prefix + suffixValueDirectory)
-	cfg.SyncWrites = v.GetBool(prefix + suffixSyncWrite)
-	cfg.SpanStoreTTL = v.GetDuration(prefix + suffixSpanstoreTTL)
-	cfg.MaintenanceInterval = v.GetDuration(prefix + suffixMaintenanceInterval)
-	cfg.MetricsUpdateInterval = v.GetDuration(prefix + suffixMetricsInterval)
-	cfg.ReadOnly = v.GetBool(prefix + suffixReadOnly)
->>>>>>> 1da98bb5
 }
 
 // GetPrimary returns the primary namespace configuration
