--- conflicted
+++ resolved
@@ -16,11 +16,8 @@
 
 import (
 	"bytes"
-<<<<<<< HEAD
-=======
 	"context"
 
->>>>>>> e0590e89
 	"github.com/gogo/protobuf/jsonpb"
 	"github.com/gogo/protobuf/proto"
 	"go.opentelemetry.io/collector/pdata/ptrace/ptraceotlp"
@@ -73,15 +70,9 @@
 	return &ZipkinThriftUnmarshaller{}
 }
 
-<<<<<<< HEAD
-// Unmarshal decodes a json byte array to a span array
+// Unmarshal decodes a json byte array to a span
 func (h *ZipkinThriftUnmarshaller) Unmarshal(msg []byte) ([]*model.Span, error) {
-	tSpans, err := zipkin.DeserializeThrift(msg)
-=======
-// Unmarshal decodes a json byte array to a span
-func (h *ZipkinThriftUnmarshaller) Unmarshal(msg []byte) (*model.Span, error) {
 	tSpans, err := zipkin.DeserializeThrift(context.Background(), msg)
->>>>>>> e0590e89
 	if err != nil {
 		return nil, err
 	}
