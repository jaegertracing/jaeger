--- conflicted
+++ resolved
@@ -15,12 +15,10 @@
 package kafka
 
 import (
-<<<<<<< HEAD
+	"context"
+	"testing"
+
 	"github.com/jaegertracing/jaeger/model"
-=======
-	"context"
->>>>>>> e0590e89
-	"testing"
 
 	"github.com/stretchr/testify/assert"
 
