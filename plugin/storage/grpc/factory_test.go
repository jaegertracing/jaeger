// Copyright (c) 2019 The Jaeger Authors.
// SPDX-License-Identifier: Apache-2.0

package grpc

import (
	"context"
	"errors"
	"log"
	"net"
	"testing"
	"time"

	"github.com/spf13/viper"
	"github.com/stretchr/testify/assert"
	"github.com/stretchr/testify/mock"
	"github.com/stretchr/testify/require"
	"go.opentelemetry.io/collector/component"
	"go.opentelemetry.io/collector/component/componenttest"
	"go.opentelemetry.io/collector/config/configauth"
	"go.opentelemetry.io/collector/config/configgrpc"
	"go.opentelemetry.io/collector/exporter/exporterhelper"
	"go.opentelemetry.io/otel/metric/noop"
	"go.uber.org/zap"
	"google.golang.org/grpc"

	"github.com/jaegertracing/jaeger/pkg/config"
	"github.com/jaegertracing/jaeger/pkg/metrics"
	"github.com/jaegertracing/jaeger/pkg/tenancy"
	"github.com/jaegertracing/jaeger/plugin/storage/grpc/shared"
	"github.com/jaegertracing/jaeger/plugin/storage/grpc/shared/mocks"
	"github.com/jaegertracing/jaeger/storage"
	"github.com/jaegertracing/jaeger/storage/dependencystore"
	dependencyStoreMocks "github.com/jaegertracing/jaeger/storage/dependencystore/mocks"
	"github.com/jaegertracing/jaeger/storage/spanstore"
	spanStoreMocks "github.com/jaegertracing/jaeger/storage/spanstore/mocks"
)

type store struct {
	reader spanstore.Reader
	writer spanstore.Writer
	deps   dependencystore.Reader
}

func (s *store) SpanReader() spanstore.Reader {
	return s.reader
}

func (s *store) SpanWriter() spanstore.Writer {
	return s.writer
}

func (s *store) ArchiveSpanReader() spanstore.Reader {
	return s.reader
}

func (s *store) ArchiveSpanWriter() spanstore.Writer {
	return s.writer
}

func (s *store) DependencyReader() dependencystore.Reader {
	return s.deps
}

func (s *store) StreamingSpanWriter() spanstore.Writer {
	return s.writer
}

func makeMockServices() *ClientPluginServices {
	return &ClientPluginServices{
		PluginServices: shared.PluginServices{
			Store: &store{
				writer: new(spanStoreMocks.Writer),
				reader: new(spanStoreMocks.Reader),
				deps:   new(dependencyStoreMocks.Reader),
			},
			ArchiveStore: &store{
				writer: new(spanStoreMocks.Writer),
				reader: new(spanStoreMocks.Reader),
			},
			StreamingSpanWriter: &store{
				writer: new(spanStoreMocks.Writer),
			},
		},
		Capabilities: new(mocks.PluginCapabilities),
	}
}

func makeFactory(t *testing.T) *Factory {
	f := NewFactory()
	f.InitFromViper(viper.New(), zap.NewNop())
	f.config.ClientConfig.Endpoint = ":0"
	require.NoError(t, f.Initialize(metrics.NullFactory, zap.NewNop()))

	t.Cleanup(func() {
		f.Close()
	})

	f.services = makeMockServices()
	return f
}

func TestNewFactoryError(t *testing.T) {
	cfg := &Config{
		ClientConfig: configgrpc.ClientConfig{
			// non-empty Auth is currently not supported
			Auth: &configauth.Authentication{},
		},
	}
	t.Run("with_config", func(t *testing.T) {
		_, err := NewFactoryWithConfig(*cfg, metrics.NullFactory, zap.NewNop(), componenttest.NewNopHost(), noop.NewMeterProvider())
		assert.ErrorContains(t, err, "authenticator")
	})

	t.Run("viper", func(t *testing.T) {
		f := NewFactory()
		f.InitFromViper(viper.New(), zap.NewNop())
		f.config = *cfg
		err := f.Initialize(metrics.NullFactory, zap.NewNop())
		assert.ErrorContains(t, err, "authenticator")
	})

	t.Run("client", func(t *testing.T) {
		// this is a silly test to verify handling of error from grpc.NewClient, which cannot be induced via params.
<<<<<<< HEAD
		f, err := NewFactoryWithConfig(Config{}, metrics.NullFactory, zap.NewNop(), componenttest.NewNopHost(), noop.NewMeterProvider())
=======
		f, err := NewFactoryWithConfig(Config{
			ClientConfig: configgrpc.ClientConfig{
				Endpoint: ":0",
			},
		}, metrics.NullFactory, zap.NewNop(), componenttest.NewNopHost())
>>>>>>> f0a17764
		require.NoError(t, err)
		t.Cleanup(func() { require.NoError(t, f.Close()) })
		newClientFn := func(_ component.TelemetrySettings, _ ...grpc.DialOption) (conn *grpc.ClientConn, err error) {
			return nil, errors.New("test error")
		}
		_, err = f.newRemoteStorage(component.TelemetrySettings{}, component.TelemetrySettings{}, newClientFn)
		assert.ErrorContains(t, err, "error creating traced remote storage client")
	})
}

func TestInitFactory(t *testing.T) {
	f := makeFactory(t)
	f.services.Capabilities = nil

	reader, err := f.CreateSpanReader()
	require.NoError(t, err)
	assert.Equal(t, f.services.Store.SpanReader(), reader)

	writer, err := f.CreateSpanWriter()
	require.NoError(t, err)
	assert.Equal(t, f.services.Store.SpanWriter(), writer)

	depReader, err := f.CreateDependencyReader()
	require.NoError(t, err)
	assert.Equal(t, f.services.Store.DependencyReader(), depReader)
}

func TestGRPCStorageFactoryWithConfig(t *testing.T) {
	lis, err := net.Listen("tcp", ":0")
	require.NoError(t, err, "failed to listen")

	s := grpc.NewServer()
	go func() {
		if err := s.Serve(lis); err != nil {
			log.Fatalf("Server exited with error: %v", err)
		}
	}()
	defer s.Stop()

	cfg := Config{
		ClientConfig: configgrpc.ClientConfig{
			Endpoint: lis.Addr().String(),
		},
		TimeoutConfig: exporterhelper.TimeoutConfig{
			Timeout: 1 * time.Second,
		},
		Tenancy: tenancy.Options{
			Enabled: true,
		},
	}
	f, err := NewFactoryWithConfig(cfg, metrics.NullFactory, zap.NewNop(), componenttest.NewNopHost(), noop.NewMeterProvider())
	require.NoError(t, err)
	require.NoError(t, f.Close())
}

func TestGRPCStorageFactory_Capabilities(t *testing.T) {
	f := makeFactory(t)

	capabilities := f.services.Capabilities.(*mocks.PluginCapabilities)
	capabilities.On("Capabilities").
		Return(&shared.Capabilities{
			ArchiveSpanReader:   true,
			ArchiveSpanWriter:   true,
			StreamingSpanWriter: true,
		}, nil).Times(3)

	reader, err := f.CreateArchiveSpanReader()
	require.NoError(t, err)
	assert.NotNil(t, reader)

	writer, err := f.CreateArchiveSpanWriter()
	require.NoError(t, err)
	assert.NotNil(t, writer)

	writer, err = f.CreateSpanWriter()
	require.NoError(t, err)
	assert.NotNil(t, writer)
}

func TestGRPCStorageFactory_CapabilitiesDisabled(t *testing.T) {
	f := makeFactory(t)

	capabilities := f.services.Capabilities.(*mocks.PluginCapabilities)
	capabilities.On("Capabilities").
		Return(&shared.Capabilities{
			ArchiveSpanReader:   false,
			ArchiveSpanWriter:   false,
			StreamingSpanWriter: false,
		}, nil).Times(3)

	reader, err := f.CreateArchiveSpanReader()
	require.EqualError(t, err, storage.ErrArchiveStorageNotSupported.Error())
	assert.Nil(t, reader)
	writer, err := f.CreateArchiveSpanWriter()
	require.EqualError(t, err, storage.ErrArchiveStorageNotSupported.Error())
	assert.Nil(t, writer)
	writer, err = f.CreateSpanWriter()
	require.NoError(t, err)
	assert.NotNil(t, writer, "regular span writer is available")
}

func TestGRPCStorageFactory_CapabilitiesError(t *testing.T) {
	f := makeFactory(t)

	capabilities := f.services.Capabilities.(*mocks.PluginCapabilities)
	customError := errors.New("made-up error")
	capabilities.On("Capabilities").Return(nil, customError)

	reader, err := f.CreateArchiveSpanReader()
	require.EqualError(t, err, customError.Error())
	assert.Nil(t, reader)
	writer, err := f.CreateArchiveSpanWriter()
	require.EqualError(t, err, customError.Error())
	assert.Nil(t, writer)
	writer, err = f.CreateSpanWriter()
	require.NoError(t, err)
	assert.NotNil(t, writer, "regular span writer is available")
}

func TestGRPCStorageFactory_CapabilitiesNil(t *testing.T) {
	f := makeFactory(t)
	f.services.Capabilities = nil

	reader, err := f.CreateArchiveSpanReader()
	assert.Equal(t, err, storage.ErrArchiveStorageNotSupported)
	assert.Nil(t, reader)
	writer, err := f.CreateArchiveSpanWriter()
	assert.Equal(t, err, storage.ErrArchiveStorageNotSupported)
	assert.Nil(t, writer)
	writer, err = f.CreateSpanWriter()
	require.NoError(t, err)
	assert.NotNil(t, writer, "regular span writer is available")
}

func TestWithCLIFlags(t *testing.T) {
	f := NewFactory()
	v, command := config.Viperize(f.AddFlags)
	err := command.ParseFlags([]string{
		"--grpc-storage.server=foo:1234",
	})
	require.NoError(t, err)
	f.InitFromViper(v, zap.NewNop())
	assert.Equal(t, "foo:1234", f.config.ClientConfig.Endpoint)
	require.NoError(t, f.Close())
}

func TestStreamingSpanWriterFactory_CapabilitiesNil(t *testing.T) {
	f := makeFactory(t)

	f.services.Capabilities = nil
	mockWriter := f.services.Store.SpanWriter().(*spanStoreMocks.Writer)
	mockWriter.On("WriteSpan", mock.Anything, mock.Anything).Return(errors.New("not streaming writer"))
	mockWriter2 := f.services.StreamingSpanWriter.StreamingSpanWriter().(*spanStoreMocks.Writer)
	mockWriter2.On("WriteSpan", mock.Anything, mock.Anything).Return(errors.New("I am streaming writer"))

	writer, err := f.CreateSpanWriter()
	require.NoError(t, err)
	err = writer.WriteSpan(context.Background(), nil)
	assert.ErrorContains(t, err, "not streaming writer")
}

func TestStreamingSpanWriterFactory_Capabilities(t *testing.T) {
	f := makeFactory(t)

	capabilities := f.services.Capabilities.(*mocks.PluginCapabilities)
	customError := errors.New("made-up error")
	capabilities.
		// return error on the first call
		On("Capabilities").Return(nil, customError).Once().
		// then return false on the second call
		On("Capabilities").Return(&shared.Capabilities{}, nil).Once().
		// then return true on the second call
		On("Capabilities").Return(&shared.Capabilities{StreamingSpanWriter: true}, nil).Once()

	mockWriter := f.services.Store.SpanWriter().(*spanStoreMocks.Writer)
	mockWriter.On("WriteSpan", mock.Anything, mock.Anything).Return(errors.New("not streaming writer"))
	mockWriter2 := f.services.StreamingSpanWriter.StreamingSpanWriter().(*spanStoreMocks.Writer)
	mockWriter2.On("WriteSpan", mock.Anything, mock.Anything).Return(errors.New("I am streaming writer"))

	writer, err := f.CreateSpanWriter()
	require.NoError(t, err)
	err = writer.WriteSpan(context.Background(), nil)
	require.ErrorContains(t, err, "not streaming writer", "unary writer when Capabilities return error")

	writer, err = f.CreateSpanWriter()
	require.NoError(t, err)
	err = writer.WriteSpan(context.Background(), nil)
	require.ErrorContains(t, err, "not streaming writer", "unary writer when Capabilities return false")

	writer, err = f.CreateSpanWriter()
	require.NoError(t, err)
	err = writer.WriteSpan(context.Background(), nil)
	assert.ErrorContains(t, err, "I am streaming writer", "streaming writer when Capabilities return true")
}<|MERGE_RESOLUTION|>--- conflicted
+++ resolved
@@ -122,15 +122,11 @@
 
 	t.Run("client", func(t *testing.T) {
 		// this is a silly test to verify handling of error from grpc.NewClient, which cannot be induced via params.
-<<<<<<< HEAD
-		f, err := NewFactoryWithConfig(Config{}, metrics.NullFactory, zap.NewNop(), componenttest.NewNopHost(), noop.NewMeterProvider())
-=======
 		f, err := NewFactoryWithConfig(Config{
 			ClientConfig: configgrpc.ClientConfig{
 				Endpoint: ":0",
 			},
 		}, metrics.NullFactory, zap.NewNop(), componenttest.NewNopHost())
->>>>>>> f0a17764
 		require.NoError(t, err)
 		t.Cleanup(func() { require.NoError(t, f.Close()) })
 		newClientFn := func(_ component.TelemetrySettings, _ ...grpc.DialOption) (conn *grpc.ClientConn, err error) {
