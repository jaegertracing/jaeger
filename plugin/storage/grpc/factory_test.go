--- conflicted
+++ resolved
@@ -148,13 +148,9 @@
 }
 
 func TestGRPCStorageFactoryWithConfig(t *testing.T) {
-<<<<<<< HEAD
 	cfg := grpcConfig.ConfigV2{}
 	_, err := NewFactoryWithConfig(cfg, metrics.NullFactory, zap.NewNop())
 	require.ErrorContains(t, err, "grpc-plugin builder failed to create a store: error connecting to remote storage")
-
-=======
->>>>>>> 84ea40e6
 	lis, err := net.Listen("tcp", ":0")
 	require.NoError(t, err, "failed to listen")
 
@@ -319,15 +315,9 @@
 func TestConfigureFromOptions(t *testing.T) {
 	f := Factory{}
 	o := Options{
-<<<<<<< HEAD
 		Configuration: grpcConfig.ConfigV2{
-			Configuration: grpcConfig.Configuration{
-				PluginLogLevel: "info",
-			},
-=======
 		Configuration: grpcConfig.Configuration{
 			RemoteServerAddr: "foo:1234",
->>>>>>> 84ea40e6
 		},
 	}
 	f.configureFromOptions(o)
