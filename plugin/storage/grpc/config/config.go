// Copyright (c) 2019 The Jaeger Authors.
//
// Licensed under the Apache License, Version 2.0 (the "License");
// you may not use this file ex	cept in compliance with the License.
// You may obtain a copy of the License at
//
// http://www.apache.org/licenses/LICENSE-2.0
//
// Unless required by applicable law or agreed to in writing, software
// distributed under the License is distributed on an "AS IS" BASIS,
// WITHOUT WARRANTIES OR CONDITIONS OF ANY KIND, either express or implied.
// See the License for the specific language governing permissions and
// limitations under the License.

package config

import (
<<<<<<< HEAD
	"context"
	"errors"
=======
>>>>>>> 299d9426
	"fmt"
	"time"

	"go.opentelemetry.io/contrib/instrumentation/google.golang.org/grpc/otelgrpc"
	"go.opentelemetry.io/otel/trace"
	"go.uber.org/zap"
	"google.golang.org/grpc"
	"google.golang.org/grpc/credentials"
	"google.golang.org/grpc/credentials/insecure"

	"github.com/jaegertracing/jaeger/pkg/config/tlscfg"
	"github.com/jaegertracing/jaeger/pkg/tenancy"
	"github.com/jaegertracing/jaeger/plugin/storage/grpc/shared"
)

// Configuration describes the options to customize the storage behavior.
type Configuration struct {
	RemoteServerAddr     string `yaml:"server" mapstructure:"server"`
	RemoteTLS            tlscfg.Options
	RemoteConnectTimeout time.Duration `yaml:"connection-timeout" mapstructure:"connection-timeout"`
	TenancyOpts          tenancy.Options

	remoteConn *grpc.ClientConn
}

// ClientPluginServices defines services plugin can expose and its capabilities
type ClientPluginServices struct {
	shared.PluginServices
	Capabilities shared.PluginCapabilities
}

// PluginBuilder is used to create storage plugins. Implemented by Configuration.
// TODO this interface should be removed and the building capability moved to Factory.
type PluginBuilder interface {
	Build(logger *zap.Logger, tracerProvider trace.TracerProvider) (*ClientPluginServices, error)
	Close() error
}

// Build instantiates a PluginServices
func (c *Configuration) Build(logger *zap.Logger, tracerProvider trace.TracerProvider) (*ClientPluginServices, error) {
<<<<<<< HEAD
=======
	if c.PluginBinary != "" {
		return c.buildPlugin(logger, tracerProvider)
	} else {
		return c.buildRemote(logger, tracerProvider, grpc.NewClient)
	}
}

func (c *Configuration) Close() error {
	if c.pluginHealthCheck != nil {
		c.pluginHealthCheck.Stop()
		c.pluginHealthCheckDone <- true
	}
	if c.remoteConn != nil {
		c.remoteConn.Close()
	}

	return c.RemoteTLS.Close()
}

type newClientFn func(target string, opts ...grpc.DialOption) (conn *grpc.ClientConn, err error)

func (c *Configuration) buildRemote(logger *zap.Logger, tracerProvider trace.TracerProvider, newClient newClientFn) (*ClientPluginServices, error) {
>>>>>>> 299d9426
	opts := []grpc.DialOption{
		grpc.WithStatsHandler(otelgrpc.NewClientHandler(otelgrpc.WithTracerProvider(tracerProvider))),
		grpc.WithBlock(),
	}
	if c.RemoteTLS.Enabled {
		tlsCfg, err := c.RemoteTLS.Config(logger)
		if err != nil {
			return nil, err
		}
		creds := credentials.NewTLS(tlsCfg)
		opts = append(opts, grpc.WithTransportCredentials(creds))
	} else {
		opts = append(opts, grpc.WithTransportCredentials(insecure.NewCredentials()))
	}

	tenancyMgr := tenancy.NewManager(&c.TenancyOpts)
	if tenancyMgr.Enabled {
		opts = append(opts, grpc.WithUnaryInterceptor(tenancy.NewClientUnaryInterceptor(tenancyMgr)))
		opts = append(opts, grpc.WithStreamInterceptor(tenancy.NewClientStreamInterceptor(tenancyMgr)))
	}
	var err error
	c.remoteConn, err = newClient(c.RemoteServerAddr, opts...)
	if err != nil {
		return nil, fmt.Errorf("error creating remote storage client: %w", err)
	}

	grpcClient := shared.NewGRPCClient(c.remoteConn)
	return &ClientPluginServices{
		PluginServices: shared.PluginServices{
			Store:               grpcClient,
			ArchiveStore:        grpcClient,
			StreamingSpanWriter: grpcClient,
		},
		Capabilities: grpcClient,
	}, nil
}

func (c *Configuration) Close() error {
	var errs []error
	if c.remoteConn != nil {
		errs = append(errs, c.remoteConn.Close())
	}
	errs = append(errs, c.RemoteTLS.Close())
	return errors.Join(errs...)
}<|MERGE_RESOLUTION|>--- conflicted
+++ resolved
@@ -15,11 +15,7 @@
 package config
 
 import (
-<<<<<<< HEAD
-	"context"
 	"errors"
-=======
->>>>>>> 299d9426
 	"fmt"
 	"time"
 
@@ -60,31 +56,12 @@
 
 // Build instantiates a PluginServices
 func (c *Configuration) Build(logger *zap.Logger, tracerProvider trace.TracerProvider) (*ClientPluginServices, error) {
-<<<<<<< HEAD
-=======
-	if c.PluginBinary != "" {
-		return c.buildPlugin(logger, tracerProvider)
-	} else {
-		return c.buildRemote(logger, tracerProvider, grpc.NewClient)
-	}
-}
-
-func (c *Configuration) Close() error {
-	if c.pluginHealthCheck != nil {
-		c.pluginHealthCheck.Stop()
-		c.pluginHealthCheckDone <- true
-	}
-	if c.remoteConn != nil {
-		c.remoteConn.Close()
-	}
-
-	return c.RemoteTLS.Close()
+	return c.buildRemote(logger, tracerProvider, grpc.NewClient)
 }
 
 type newClientFn func(target string, opts ...grpc.DialOption) (conn *grpc.ClientConn, err error)
 
 func (c *Configuration) buildRemote(logger *zap.Logger, tracerProvider trace.TracerProvider, newClient newClientFn) (*ClientPluginServices, error) {
->>>>>>> 299d9426
 	opts := []grpc.DialOption{
 		grpc.WithStatsHandler(otelgrpc.NewClientHandler(otelgrpc.WithTracerProvider(tracerProvider))),
 		grpc.WithBlock(),
