--- conflicted
+++ resolved
@@ -49,34 +49,6 @@
 	return &GRPCHandler{impl: impl}
 }
 
-<<<<<<< HEAD
-// NewGRPCHandler creates a handler given implementations grouped by plugin services.
-func NewGRPCHandlerWithPlugins(
-	mainImpl StoragePlugin,
-	archiveImpl StoragePlugin,
-	streamImpl StreamingSpanWriterPlugin,
-) *GRPCHandler {
-	impl := &GRPCHandlerStorageImpl{
-		SpanReader:       mainImpl.SpanReader,
-		SpanWriter:       mainImpl.SpanWriter,
-		DependencyReader: mainImpl.DependencyReader,
-
-		ArchiveSpanReader:   func() spanstore.Reader { return nil },
-		ArchiveSpanWriter:   func() spanstore.Writer { return nil },
-		StreamingSpanWriter: func() spanstore.Writer { return nil },
-	}
-	if archiveImpl != nil {
-		impl.ArchiveSpanReader = archiveImpl.SpanReader
-		impl.ArchiveSpanWriter = archiveImpl.SpanWriter
-	}
-	if streamImpl != nil {
-		impl.StreamingSpanWriter = streamImpl.StreamingSpanWriter
-	}
-	return NewGRPCHandler(impl)
-}
-
-=======
->>>>>>> 08af186a
 // Register registers the server as gRPC methods handler.
 func (s *GRPCHandler) Register(ss *grpc.Server, hs *health.Server) error {
 	storage_v1.RegisterSpanReaderPluginServer(ss, s)
