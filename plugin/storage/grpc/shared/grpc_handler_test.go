// Copyright (c) 2019 The Jaeger Authors.
// SPDX-License-Identifier: Apache-2.0

package shared

import (
	"context"
	"errors"
	"io"
	"testing"
	"time"

	"github.com/stretchr/testify/assert"
	"github.com/stretchr/testify/mock"
	"github.com/stretchr/testify/require"
	"google.golang.org/grpc/codes"
	"google.golang.org/grpc/status"

	"github.com/jaegertracing/jaeger/model"
	"github.com/jaegertracing/jaeger/proto-gen/storage_v1"
	grpcMocks "github.com/jaegertracing/jaeger/proto-gen/storage_v1/mocks"
	"github.com/jaegertracing/jaeger/storage/dependencystore"
	dependencyStoreMocks "github.com/jaegertracing/jaeger/storage/dependencystore/mocks"
	"github.com/jaegertracing/jaeger/storage/spanstore"
	spanStoreMocks "github.com/jaegertracing/jaeger/storage/spanstore/mocks"
)

type mockStoragePlugin struct {
	spanReader   *spanStoreMocks.Reader
	spanWriter   *spanStoreMocks.Writer
	depsReader   *dependencyStoreMocks.Reader
	streamWriter *spanStoreMocks.Writer
}

func (plugin *mockStoragePlugin) SpanReader() spanstore.Reader {
	return plugin.spanReader
}

func (plugin *mockStoragePlugin) SpanWriter() spanstore.Writer {
	return plugin.spanWriter
}

func (plugin *mockStoragePlugin) DependencyReader() dependencystore.Reader {
	return plugin.depsReader
}

func (plugin *mockStoragePlugin) StreamingSpanWriter() spanstore.Writer {
	return plugin.streamWriter
}

type grpcServerTest struct {
	server *GRPCHandler
	impl   *mockStoragePlugin
}

func withGRPCServer(fn func(r *grpcServerTest)) {
	spanReader := new(spanStoreMocks.Reader)
	spanWriter := new(spanStoreMocks.Writer)
	depReader := new(dependencyStoreMocks.Reader)
	streamWriter := new(spanStoreMocks.Writer)

<<<<<<< HEAD
	impl := &mockStoragePlugin{
		spanReader:   spanReader,
		spanWriter:   spanWriter,
		depsReader:   depReader,
		streamWriter: streamWriter,
=======
	mockPlugin := &mockStoragePlugin{
		spanReader:    spanReader,
		spanWriter:    spanWriter,
		archiveReader: archiveReader,
		archiveWriter: archiveWriter,
		depsReader:    depReader,
		streamWriter:  streamWriter,
>>>>>>> 08af186a
	}

	impl := &GRPCHandlerStorageImpl{
		SpanReader: func() spanstore.Reader {
			return mockPlugin.spanReader
		},
		SpanWriter: func() spanstore.Writer {
			return mockPlugin.spanWriter
		},
		DependencyReader: func() dependencystore.Reader {
			return mockPlugin.depsReader
		},
		ArchiveSpanReader: func() spanstore.Reader {
			return mockPlugin.archiveReader
		},
		ArchiveSpanWriter: func() spanstore.Writer {
			return mockPlugin.archiveWriter
		},
		StreamingSpanWriter: func() spanstore.Writer {
			return mockPlugin.streamWriter
		},
	}

	handler := NewGRPCHandler(impl)
	defer handler.Close(context.Background(), &storage_v1.CloseWriterRequest{})
	r := &grpcServerTest{
		server: handler,
		impl:   mockPlugin,
	}
	fn(r)
}

func TestGRPCServerGetServices(t *testing.T) {
	withGRPCServer(func(r *grpcServerTest) {
		r.impl.spanReader.On("GetServices", mock.Anything).
			Return([]string{"service-a"}, nil)

		s, err := r.server.GetServices(context.Background(), &storage_v1.GetServicesRequest{})
		require.NoError(t, err)
		assert.Equal(t, &storage_v1.GetServicesResponse{Services: []string{"service-a"}}, s)
	})
}

func TestGRPCServerGetOperations(t *testing.T) {
	withGRPCServer(func(r *grpcServerTest) {
		expOperations := []spanstore.Operation{
			{Name: "operation-a", SpanKind: "client"},
			{Name: "operation-a", SpanKind: "server"},
			{Name: "operation-b", SpanKind: "client"},
		}

		r.impl.spanReader.On("GetOperations",
			mock.Anything,
			spanstore.OperationQueryParameters{ServiceName: "service-a"}).
			Return(expOperations, nil)

		resp, err := r.server.GetOperations(context.Background(), &storage_v1.GetOperationsRequest{
			Service: "service-a",
		})
		require.NoError(t, err)
		assert.Equal(t, len(expOperations), len(resp.Operations))
		for i, operation := range resp.Operations {
			assert.Equal(t, expOperations[i].Name, operation.Name)
			assert.Equal(t, expOperations[i].SpanKind, operation.SpanKind)
		}
	})
}

func TestGRPCServerGetTrace(t *testing.T) {
	withGRPCServer(func(r *grpcServerTest) {
		traceSteam := new(grpcMocks.SpanReaderPlugin_GetTraceServer)
		traceSteam.On("Context").Return(context.Background())
		traceSteam.On("Send", &storage_v1.SpansResponseChunk{Spans: mockTraceSpans}).
			Return(nil)

		var traceSpans []*model.Span
		for i := range mockTraceSpans {
			traceSpans = append(traceSpans, &mockTraceSpans[i])
		}
		r.impl.spanReader.On("GetTrace", mock.Anything, spanstore.GetTraceParameters{TraceID: mockTraceID}).
			Return(&model.Trace{Spans: traceSpans}, nil)

		err := r.server.GetTrace(&storage_v1.GetTraceRequest{
			TraceID: mockTraceID,
		}, traceSteam)
		require.NoError(t, err)
	})
}

func TestGRPCServerGetTrace_NotFound(t *testing.T) {
	withGRPCServer(func(r *grpcServerTest) {
		traceSteam := new(grpcMocks.SpanReaderPlugin_GetTraceServer)
		traceSteam.On("Context").Return(context.Background())

		r.impl.spanReader.On("GetTrace", mock.Anything, spanstore.GetTraceParameters{TraceID: mockTraceID}).
			Return(nil, spanstore.ErrTraceNotFound)

		err := r.server.GetTrace(&storage_v1.GetTraceRequest{
			TraceID: mockTraceID,
		}, traceSteam)
		assert.Equal(t, codes.NotFound, status.Code(err))
	})
}

func TestGRPCServerFindTraces(t *testing.T) {
	withGRPCServer(func(r *grpcServerTest) {
		traceSteam := new(grpcMocks.SpanReaderPlugin_FindTracesServer)
		traceSteam.On("Context").Return(context.Background())
		traceSteam.On("Send", &storage_v1.SpansResponseChunk{Spans: mockTracesSpans[:2]}).
			Return(nil).Once()
		traceSteam.On("Send", &storage_v1.SpansResponseChunk{Spans: mockTracesSpans[2:]}).
			Return(nil).Once()

		var traces []*model.Trace
		var traceID model.TraceID
		var trace *model.Trace
		for i, span := range mockTracesSpans {
			if span.TraceID != traceID {
				trace = &model.Trace{}
				traceID = span.TraceID
				traces = append(traces, trace)
			}
			trace.Spans = append(trace.Spans, &mockTracesSpans[i])
		}

		r.impl.spanReader.On("FindTraces", mock.Anything, &spanstore.TraceQueryParameters{}).
			Return(traces, nil)

		err := r.server.FindTraces(&storage_v1.FindTracesRequest{
			Query: &storage_v1.TraceQueryParameters{},
		}, traceSteam)
		require.NoError(t, err)
	})
}

func TestGRPCServerFindTraceIDs(t *testing.T) {
	withGRPCServer(func(r *grpcServerTest) {
		r.impl.spanReader.On("FindTraceIDs", mock.Anything, &spanstore.TraceQueryParameters{}).
			Return([]model.TraceID{mockTraceID, mockTraceID2}, nil)

		s, err := r.server.FindTraceIDs(context.Background(), &storage_v1.FindTraceIDsRequest{
			Query: &storage_v1.TraceQueryParameters{},
		})
		require.NoError(t, err)
		assert.Equal(t, &storage_v1.FindTraceIDsResponse{TraceIDs: []model.TraceID{mockTraceID, mockTraceID2}}, s)
	})
}

func TestGRPCServerWriteSpan(t *testing.T) {
	withGRPCServer(func(r *grpcServerTest) {
		r.impl.spanWriter.On("WriteSpan", context.Background(), &mockTraceSpans[0]).
			Return(nil)

		s, err := r.server.WriteSpan(context.Background(), &storage_v1.WriteSpanRequest{
			Span: &mockTraceSpans[0],
		})
		require.NoError(t, err)
		assert.Equal(t, &storage_v1.WriteSpanResponse{}, s)
	})
}

func TestGRPCServerWriteSpanStream(t *testing.T) {
	withGRPCServer(func(r *grpcServerTest) {
		stream := new(grpcMocks.StreamingSpanWriterPlugin_WriteSpanStreamServer)
		stream.On("Recv").Return(&storage_v1.WriteSpanRequest{Span: &mockTraceSpans[0]}, nil).Twice().
			On("Recv").Return(nil, io.EOF).Once()
		stream.On("SendAndClose", &storage_v1.WriteSpanResponse{}).Return(nil)
		stream.On("Context").Return(context.Background())
		r.impl.streamWriter.On("WriteSpan", context.Background(), &mockTraceSpans[0]).
			Return(errors.New("some error")).Once().
			On("WriteSpan", context.Background(), &mockTraceSpans[0]).
			Return(nil)

		err := r.server.WriteSpanStream(stream)
		require.Error(t, err)
		err = r.server.WriteSpanStream(stream)
		require.NoError(t, err)
	})
}

func TestGRPCServerWriteSpanStreamWithGRPCError(t *testing.T) {
	withGRPCServer(func(r *grpcServerTest) {
		stream := new(grpcMocks.StreamingSpanWriterPlugin_WriteSpanStreamServer)
		stream.On("Recv").Return(&storage_v1.WriteSpanRequest{Span: &mockTraceSpans[0]}, nil).Twice().
			On("Recv").Return(nil, context.DeadlineExceeded).Once()
		stream.On("SendAndClose", &storage_v1.WriteSpanResponse{}).Return(nil)
		stream.On("Context").Return(context.Background())
		r.impl.streamWriter.On("WriteSpan", context.Background(), &mockTraceSpans[0]).Return(nil)

		err := r.server.WriteSpanStream(stream)
		require.ErrorContains(t, err, context.DeadlineExceeded.Error())
	})
}

func TestGRPCServerGetDependencies(t *testing.T) {
	withGRPCServer(func(r *grpcServerTest) {
		lookback := time.Duration(1 * time.Second)
		end := time.Now()
		deps := []model.DependencyLink{
			{
				Source: "source",
				Child:  "child",
			},
		}
		r.impl.depsReader.On("GetDependencies", mock.Anything, end, lookback).
			Return(deps, nil)

		s, err := r.server.GetDependencies(context.Background(), &storage_v1.GetDependenciesRequest{
			StartTime: end.Add(-lookback),
			EndTime:   end,
		})
		require.NoError(t, err)
		assert.Equal(t, &storage_v1.GetDependenciesResponse{Dependencies: deps}, s)
	})
}

func TestGRPCServerGetArchiveTrace(t *testing.T) {
	withGRPCServer(func(r *grpcServerTest) {
		traceSteam := new(grpcMocks.SpanReaderPlugin_GetTraceServer)
		traceSteam.On("Context").Return(context.Background())
		traceSteam.On("Send", &storage_v1.SpansResponseChunk{Spans: mockTraceSpans}).
			Return(nil)

		var traceSpans []*model.Span
		for i := range mockTraceSpans {
			traceSpans = append(traceSpans, &mockTraceSpans[i])
		}
		r.impl.spanReader.On("GetTrace", mock.Anything, spanstore.GetTraceParameters{TraceID: mockTraceID}).
			Return(&model.Trace{Spans: traceSpans}, nil)

		err := r.server.GetArchiveTrace(&storage_v1.GetTraceRequest{
			TraceID: mockTraceID,
		}, traceSteam)
		require.NoError(t, err)
	})
}

func TestGRPCServerGetArchiveTrace_NotFound(t *testing.T) {
	withGRPCServer(func(r *grpcServerTest) {
		traceSteam := new(grpcMocks.SpanReaderPlugin_GetTraceServer)
		traceSteam.On("Context").Return(context.Background())

		r.impl.spanReader.On("GetTrace", mock.Anything, spanstore.GetTraceParameters{TraceID: mockTraceID}).
			Return(nil, spanstore.ErrTraceNotFound)

		err := r.server.GetArchiveTrace(&storage_v1.GetTraceRequest{
			TraceID: mockTraceID,
		}, traceSteam)
		assert.Equal(t, codes.NotFound, status.Code(err))
	})
}

func TestGRPCServerGetArchiveTrace_Error(t *testing.T) {
	withGRPCServer(func(r *grpcServerTest) {
		traceSteam := new(grpcMocks.SpanReaderPlugin_GetTraceServer)
		traceSteam.On("Context").Return(context.Background())

		r.impl.spanReader.On("GetTrace", mock.Anything, spanstore.GetTraceParameters{TraceID: mockTraceID}).
			Return(nil, errors.New("some error"))

		err := r.server.GetArchiveTrace(&storage_v1.GetTraceRequest{
			TraceID: mockTraceID,
		}, traceSteam)
		require.Error(t, err)
	})
}

func TestGRPCServerGetArchiveTrace_NoImpl(t *testing.T) {
	withGRPCServer(func(r *grpcServerTest) {
		r.server.impl.ArchiveSpanReader = func() spanstore.Reader { return nil }
		traceSteam := new(grpcMocks.SpanReaderPlugin_GetTraceServer)

		r.impl.spanReader.On("GetTrace", mock.Anything, spanstore.GetTraceParameters{TraceID: mockTraceID}).
			Return(nil, errors.New("some error"))

		err := r.server.GetArchiveTrace(&storage_v1.GetTraceRequest{
			TraceID: mockTraceID,
		}, traceSteam)
		assert.Equal(t, codes.Unimplemented, status.Code(err))
	})
}

func TestGRPCServerGetArchiveTrace_StreamError(t *testing.T) {
	withGRPCServer(func(r *grpcServerTest) {
		traceSteam := new(grpcMocks.SpanReaderPlugin_GetTraceServer)
		traceSteam.On("Context").Return(context.Background())
		traceSteam.On("Send", &storage_v1.SpansResponseChunk{Spans: mockTraceSpans}).
			Return(errors.New("some error"))

		var traceSpans []*model.Span
		for i := range mockTraceSpans {
			traceSpans = append(traceSpans, &mockTraceSpans[i])
		}
		r.impl.spanReader.On("GetTrace", mock.Anything, spanstore.GetTraceParameters{TraceID: mockTraceID}).
			Return(&model.Trace{Spans: traceSpans}, nil)

		err := r.server.GetArchiveTrace(&storage_v1.GetTraceRequest{
			TraceID: mockTraceID,
		}, traceSteam)
		require.Error(t, err)
	})
}

func TestGRPCServerWriteArchiveSpan_NoImpl(t *testing.T) {
	withGRPCServer(func(r *grpcServerTest) {
		r.server.impl.ArchiveSpanWriter = func() spanstore.Writer { return nil }

		_, err := r.server.WriteArchiveSpan(context.Background(), &storage_v1.WriteSpanRequest{
			Span: &mockTraceSpans[0],
		})
		assert.Equal(t, codes.Unimplemented, status.Code(err))
	})
}

func TestGRPCServerWriteArchiveSpan(t *testing.T) {
	withGRPCServer(func(r *grpcServerTest) {
		r.impl.spanWriter.On("WriteSpan", mock.Anything, &mockTraceSpans[0]).
			Return(nil)

		s, err := r.server.WriteArchiveSpan(context.Background(), &storage_v1.WriteSpanRequest{
			Span: &mockTraceSpans[0],
		})
		require.NoError(t, err)
		assert.Equal(t, &storage_v1.WriteSpanResponse{}, s)
	})
}

func TestGRPCServerWriteArchiveSpan_Error(t *testing.T) {
	withGRPCServer(func(r *grpcServerTest) {
		r.impl.spanWriter.On("WriteSpan", mock.Anything, &mockTraceSpans[0]).
			Return(errors.New("some error"))

		_, err := r.server.WriteArchiveSpan(context.Background(), &storage_v1.WriteSpanRequest{
			Span: &mockTraceSpans[0],
		})
		require.Error(t, err)
	})
}

func TestGRPCServerCapabilities(t *testing.T) {
	withGRPCServer(func(r *grpcServerTest) {
		capabilities, err := r.server.Capabilities(context.Background(), &storage_v1.CapabilitiesRequest{})
		require.NoError(t, err)
		assert.Equal(t, &storage_v1.CapabilitiesResponse{ArchiveSpanReader: true, ArchiveSpanWriter: true, StreamingSpanWriter: true}, capabilities)
	})
}

func TestGRPCServerCapabilities_NoArchive(t *testing.T) {
	withGRPCServer(func(r *grpcServerTest) {
		r.server.impl.ArchiveSpanReader = func() spanstore.Reader { return nil }
		r.server.impl.ArchiveSpanWriter = func() spanstore.Writer { return nil }

		capabilities, err := r.server.Capabilities(context.Background(), &storage_v1.CapabilitiesRequest{})
		require.NoError(t, err)
		expected := &storage_v1.CapabilitiesResponse{
			ArchiveSpanReader:   false,
			ArchiveSpanWriter:   false,
			StreamingSpanWriter: true,
		}
		assert.Equal(t, expected, capabilities)
	})
}

func TestGRPCServerCapabilities_NoStreamWriter(t *testing.T) {
	withGRPCServer(func(r *grpcServerTest) {
		r.server.impl.StreamingSpanWriter = func() spanstore.Writer { return nil }

		capabilities, err := r.server.Capabilities(context.Background(), &storage_v1.CapabilitiesRequest{})
		require.NoError(t, err)
		expected := &storage_v1.CapabilitiesResponse{
			ArchiveSpanReader: true,
			ArchiveSpanWriter: true,
		}
		assert.Equal(t, expected, capabilities)
	})
}<|MERGE_RESOLUTION|>--- conflicted
+++ resolved
@@ -59,21 +59,16 @@
 	depReader := new(dependencyStoreMocks.Reader)
 	streamWriter := new(spanStoreMocks.Writer)
 
-<<<<<<< HEAD
 	impl := &mockStoragePlugin{
 		spanReader:   spanReader,
 		spanWriter:   spanWriter,
 		depsReader:   depReader,
 		streamWriter: streamWriter,
-=======
 	mockPlugin := &mockStoragePlugin{
 		spanReader:    spanReader,
 		spanWriter:    spanWriter,
-		archiveReader: archiveReader,
-		archiveWriter: archiveWriter,
 		depsReader:    depReader,
 		streamWriter:  streamWriter,
->>>>>>> 08af186a
 	}
 
 	impl := &GRPCHandlerStorageImpl{
