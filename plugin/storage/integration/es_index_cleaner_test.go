// Copyright (c) 2019 The Jaeger Authors.
//
// Licensed under the Apache License, Version 2.0 (the "License");
// you may not use this file except in compliance with the License.
// You may obtain a copy of the License at
//
// http://www.apache.org/licenses/LICENSE-2.0
//
// Unless required by applicable law or agreed to in writing, software
// distributed under the License is distributed on an "AS IS" BASIS,
// WITHOUT WARRANTIES OR CONDITIONS OF ANY KIND, either express or implied.
// See the License for the specific language governing permissions and
// limitations under the License.

package integration

import (
	"context"
	"fmt"
	"os/exec"
	"testing"

	elasticsearch8 "github.com/elastic/go-elasticsearch/v8"
	"github.com/olivere/elastic"
	"github.com/stretchr/testify/assert"
	"github.com/stretchr/testify/require"
)

const (
	archiveIndexName      = "jaeger-span-archive"
	dependenciesIndexName = "jaeger-dependencies-2019-01-01"
	samplingIndexName     = "jaeger-sampling-2019-01-01"
	spanIndexName         = "jaeger-span-2019-01-01"
	serviceIndexName      = "jaeger-service-2019-01-01"
<<<<<<< HEAD
	indexCleanerImage     = "localhost:5000/jaegertracing/jaeger-es-index-cleaner:local-test"
	rolloverImage         = "jaegertracing/jaeger-es-rollover:latest"
=======
	indexCleanerImage     = "jaegertracing/jaeger-es-index-cleaner:local-test"
	rolloverImage         = "jaegertracing/jaeger-es-rollover:1.57.0"
>>>>>>> 45730e3f
	rolloverNowEnvVar     = `CONDITIONS='{"max_age":"0s"}'`
)

func TestIndexCleaner_doNotFailOnEmptyStorage(t *testing.T) {
	SkipUnlessEnv(t, "elasticsearch", "opensearch")
	client, err := createESClient()
	require.NoError(t, err)
	_, err = client.DeleteIndex("*").Do(context.Background())
	require.NoError(t, err)

	tests := []struct {
		envs []string
	}{
		{envs: []string{"ROLLOVER=false"}},
		{envs: []string{"ROLLOVER=true"}},
		{envs: []string{"ARCHIVE=true"}},
	}
	for _, test := range tests {
		err := runEsCleaner(7, test.envs)
		require.NoError(t, err)
	}
}

func TestIndexCleaner_doNotFailOnFullStorage(t *testing.T) {
	SkipUnlessEnv(t, "elasticsearch", "opensearch")
	client, err := createESClient()
	require.NoError(t, err)
	tests := []struct {
		envs []string
	}{
		{envs: []string{"ROLLOVER=false"}},
		{envs: []string{"ROLLOVER=true"}},
		{envs: []string{"ARCHIVE=true"}},
	}
	for _, test := range tests {
		_, err = client.DeleteIndex("*").Do(context.Background())
		require.NoError(t, err)
		// Create Indices with adaptive sampling disabled (set to false).
		err := createAllIndices(client, "", false)
		require.NoError(t, err)
		err = runEsCleaner(1500, test.envs)
		require.NoError(t, err)
	}
}

func TestIndexCleaner(t *testing.T) {
	SkipUnlessEnv(t, "elasticsearch", "opensearch")
	client, err := createESClient()
	require.NoError(t, err)
	v8Client, err := createESV8Client()
	require.NoError(t, err)

	tests := []struct {
		name             string
		envVars          []string
		expectedIndices  []string
		adaptiveSampling bool
	}{
		{
			name:    "RemoveDailyIndices",
			envVars: []string{},
			expectedIndices: []string{
				archiveIndexName,
				"jaeger-span-000001", "jaeger-service-000001", "jaeger-dependencies-000001", "jaeger-span-000002", "jaeger-service-000002", "jaeger-dependencies-000002",
				"jaeger-span-archive-000001", "jaeger-span-archive-000002",
			},
			adaptiveSampling: false,
		},
		{
			name:    "RemoveRolloverIndices",
			envVars: []string{"ROLLOVER=true"},
			expectedIndices: []string{
				archiveIndexName, spanIndexName, serviceIndexName, dependenciesIndexName, samplingIndexName,
				"jaeger-span-000002", "jaeger-service-000002", "jaeger-dependencies-000002",
				"jaeger-span-archive-000001", "jaeger-span-archive-000002",
			},
			adaptiveSampling: false,
		},
		{
			name:    "RemoveArchiveIndices",
			envVars: []string{"ARCHIVE=true"},
			expectedIndices: []string{
				archiveIndexName, spanIndexName, serviceIndexName, dependenciesIndexName, samplingIndexName,
				"jaeger-span-000001", "jaeger-service-000001", "jaeger-dependencies-000001", "jaeger-span-000002", "jaeger-service-000002", "jaeger-dependencies-000002",
				"jaeger-span-archive-000002",
			},
			adaptiveSampling: false,
		},
		{
			name:    "RemoveDailyIndices with adaptiveSampling",
			envVars: []string{},
			expectedIndices: []string{
				archiveIndexName,
				"jaeger-span-000001", "jaeger-service-000001", "jaeger-dependencies-000001", "jaeger-span-000002", "jaeger-service-000002", "jaeger-dependencies-000002",
				"jaeger-span-archive-000001", "jaeger-span-archive-000002", "jaeger-sampling-000001", "jaeger-sampling-000002",
			},
			adaptiveSampling: true,
		},
	}
	for _, test := range tests {
		t.Run(fmt.Sprintf("%s_no_prefix, %s", test.name, test.envVars), func(t *testing.T) {
			runIndexCleanerTest(t, client, v8Client, "", test.expectedIndices, test.envVars, test.adaptiveSampling)
		})
		t.Run(fmt.Sprintf("%s_prefix, %s", test.name, test.envVars), func(t *testing.T) {
			runIndexCleanerTest(t, client, v8Client, indexPrefix, test.expectedIndices, append(test.envVars, "INDEX_PREFIX="+indexPrefix), test.adaptiveSampling)
		})
	}
}

func runIndexCleanerTest(t *testing.T, client *elastic.Client, v8Client *elasticsearch8.Client, prefix string, expectedIndices, envVars []string, adaptiveSampling bool) {
	// make sure ES is clean
	_, err := client.DeleteIndex("*").Do(context.Background())
	require.NoError(t, err)
	defer cleanESIndexTemplates(t, client, v8Client, prefix)
	err = createAllIndices(client, prefix, adaptiveSampling)
	require.NoError(t, err)
	err = runEsCleaner(0, envVars)
	require.NoError(t, err)
	indices, err := client.IndexNames()
	require.NoError(t, err)
	if prefix != "" {
		prefix += "-"
	}
	var expected []string
	for _, index := range expectedIndices {
		expected = append(expected, prefix+index)
	}
	assert.ElementsMatch(t, indices, expected, fmt.Sprintf("indices found: %v, expected: %v", indices, expected))
}

func createAllIndices(client *elastic.Client, prefix string, adaptiveSampling bool) error {
	prefixWithSeparator := prefix
	if prefix != "" {
		prefixWithSeparator += "-"
	}
	// create daily indices and archive index
	err := createEsIndices(client, []string{
		prefixWithSeparator + spanIndexName,
		prefixWithSeparator + serviceIndexName,
		prefixWithSeparator + dependenciesIndexName,
		prefixWithSeparator + samplingIndexName,
		prefixWithSeparator + archiveIndexName,
	})
	if err != nil {
		return err
	}
	// create rollover archive index and roll alias to the new index
	err = runEsRollover("init", []string{"ARCHIVE=true", "INDEX_PREFIX=" + prefix}, adaptiveSampling)
	if err != nil {
		return err
	}
	err = runEsRollover("rollover", []string{"ARCHIVE=true", "INDEX_PREFIX=" + prefix, rolloverNowEnvVar}, adaptiveSampling)
	if err != nil {
		return err
	}
	// create rollover main indices and roll over to the new index
	err = runEsRollover("init", []string{"ARCHIVE=false", "INDEX_PREFIX=" + prefix}, adaptiveSampling)
	if err != nil {
		return err
	}
	err = runEsRollover("rollover", []string{"ARCHIVE=false", "INDEX_PREFIX=" + prefix, rolloverNowEnvVar}, adaptiveSampling)
	if err != nil {
		return err
	}
	return nil
}

func createEsIndices(client *elastic.Client, indices []string) error {
	for _, index := range indices {
		if _, err := client.CreateIndex(index).Do(context.Background()); err != nil {
			return err
		}
	}
	return nil
}

func runEsCleaner(days int, envs []string) error {
	var dockerEnv string
	for _, e := range envs {
		dockerEnv += fmt.Sprintf(" -e %s", e)
	}
	args := fmt.Sprintf("docker run %s --rm --net=host %s %d http://%s", dockerEnv, indexCleanerImage, days, queryHostPort)
	cmd := exec.Command("/bin/sh", "-c", args)
	out, err := cmd.CombinedOutput()
	fmt.Println(string(out))
	return err
}

func runEsRollover(action string, envs []string, adaptiveSampling bool) error {
	var dockerEnv string
	for _, e := range envs {
		dockerEnv += fmt.Sprintf(" -e %s", e)
	}
	args := fmt.Sprintf("docker run %s --rm --net=host %s %s --adaptive-sampling=%t http://%s", dockerEnv, rolloverImage, action, adaptiveSampling, queryHostPort)
	cmd := exec.Command("/bin/sh", "-c", args)
	out, err := cmd.CombinedOutput()
	fmt.Println(string(out))
	return err
}

func createESClient() (*elastic.Client, error) {
	return elastic.NewClient(
		elastic.SetURL(queryURL),
		elastic.SetSniff(false))
}

func createESV8Client() (*elasticsearch8.Client, error) {
	return elasticsearch8.NewClient(elasticsearch8.Config{
		Addresses:            []string{queryURL},
		DiscoverNodesOnStart: false,
	})
}

func cleanESIndexTemplates(t *testing.T, client *elastic.Client, v8Client *elasticsearch8.Client, prefix string) {
	s := &ESStorageIntegration{
		client:   client,
		v8Client: v8Client,
	}
	s.cleanESIndexTemplates(t, prefix)
}<|MERGE_RESOLUTION|>--- conflicted
+++ resolved
@@ -32,13 +32,8 @@
 	samplingIndexName     = "jaeger-sampling-2019-01-01"
 	spanIndexName         = "jaeger-span-2019-01-01"
 	serviceIndexName      = "jaeger-service-2019-01-01"
-<<<<<<< HEAD
-	indexCleanerImage     = "localhost:5000/jaegertracing/jaeger-es-index-cleaner:local-test"
-	rolloverImage         = "jaegertracing/jaeger-es-rollover:latest"
-=======
 	indexCleanerImage     = "jaegertracing/jaeger-es-index-cleaner:local-test"
 	rolloverImage         = "jaegertracing/jaeger-es-rollover:1.57.0"
->>>>>>> 45730e3f
 	rolloverNowEnvVar     = `CONDITIONS='{"max_age":"0s"}'`
 )
 
