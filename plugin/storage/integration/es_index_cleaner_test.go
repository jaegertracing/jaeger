// Copyright (c) 2019 The Jaeger Authors.
//
// Licensed under the Apache License, Version 2.0 (the "License");
// you may not use this file except in compliance with the License.
// You may obtain a copy of the License at
//
// http://www.apache.org/licenses/LICENSE-2.0
//
// Unless required by applicable law or agreed to in writing, software
// distributed under the License is distributed on an "AS IS" BASIS,
// WITHOUT WARRANTIES OR CONDITIONS OF ANY KIND, either express or implied.
// See the License for the specific language governing permissions and
// limitations under the License.

package integration

import (
	"context"
	"fmt"
	"os/exec"
	"testing"

	elasticsearch8 "github.com/elastic/go-elasticsearch/v8"
	"github.com/olivere/elastic"
	"github.com/stretchr/testify/assert"
	"github.com/stretchr/testify/require"
)

const (
	archiveIndexName      = "jaeger-span-archive"
	dependenciesIndexName = "jaeger-dependencies-2019-01-01"
	samplingIndexName     = "jaeger-sampling-2019-01-01"
	spanIndexName         = "jaeger-span-2019-01-01"
	serviceIndexName      = "jaeger-service-2019-01-01"
<<<<<<< HEAD
	indexCleanerImage     = "jaegertracing/jaeger-es-index-cleaner:local-test"
	rolloverImage         = "jaegertracing/jaeger-es-rollover:latest"
=======
	indexCleanerImage     = "jaegertracing/jaeger-es-index-cleaner:latest"
	rolloverImage         = "jaegertracing/jaeger-es-rollover:1.57.0"
>>>>>>> 7b7e5ccb
	rolloverNowEnvVar     = `CONDITIONS='{"max_age":"0s"}'`
)

func TestIndexCleaner_doNotFailOnEmptyStorage(t *testing.T) {
	SkipUnlessEnv(t, "elasticsearch", "opensearch")
	client, err := createESClient()
	require.NoError(t, err)
	_, err = client.DeleteIndex("*").Do(context.Background())
	require.NoError(t, err)

	tests := []struct {
		envs []string
	}{
		{envs: []string{"ROLLOVER=false"}},
		{envs: []string{"ROLLOVER=true"}},
		{envs: []string{"ARCHIVE=true"}},
	}
	for _, test := range tests {
		err := runEsCleaner(7, test.envs)
		require.NoError(t, err)
	}
}

func TestIndexCleaner_doNotFailOnFullStorage(t *testing.T) {
	SkipUnlessEnv(t, "elasticsearch", "opensearch")
	client, err := createESClient()
	require.NoError(t, err)
	tests := []struct {
		envs []string
	}{
		{envs: []string{"ROLLOVER=false"}},
		{envs: []string{"ROLLOVER=true"}},
		{envs: []string{"ARCHIVE=true"}},
	}
	for _, test := range tests {
		_, err = client.DeleteIndex("*").Do(context.Background())
		require.NoError(t, err)
		// Create Indices with adaptive sampling disabled (set to false).
		err := createAllIndices(client, "", false)
		require.NoError(t, err)
		err = runEsCleaner(1500, test.envs)
		require.NoError(t, err)
	}
}

func TestIndexCleaner(t *testing.T) {
	SkipUnlessEnv(t, "elasticsearch", "opensearch")
	client, err := createESClient()
	require.NoError(t, err)
	v8Client, err := createESV8Client()
	require.NoError(t, err)

	tests := []struct {
		name             string
		envVars          []string
		expectedIndices  []string
		adaptiveSampling bool
	}{
		{
			name:    "RemoveDailyIndices",
			envVars: []string{},
			expectedIndices: []string{
				archiveIndexName,
				"jaeger-span-000001", "jaeger-service-000001", "jaeger-dependencies-000001", "jaeger-span-000002", "jaeger-service-000002", "jaeger-dependencies-000002",
				"jaeger-span-archive-000001", "jaeger-span-archive-000002",
			},
			adaptiveSampling: false,
		},
		{
			name:    "RemoveRolloverIndices",
			envVars: []string{"ROLLOVER=true"},
			expectedIndices: []string{
				archiveIndexName, spanIndexName, serviceIndexName, dependenciesIndexName, samplingIndexName,
				"jaeger-span-000002", "jaeger-service-000002", "jaeger-dependencies-000002",
				"jaeger-span-archive-000001", "jaeger-span-archive-000002",
			},
			adaptiveSampling: false,
		},
		{
			name:    "RemoveArchiveIndices",
			envVars: []string{"ARCHIVE=true"},
			expectedIndices: []string{
				archiveIndexName, spanIndexName, serviceIndexName, dependenciesIndexName, samplingIndexName,
				"jaeger-span-000001", "jaeger-service-000001", "jaeger-dependencies-000001", "jaeger-span-000002", "jaeger-service-000002", "jaeger-dependencies-000002",
				"jaeger-span-archive-000002",
			},
			adaptiveSampling: false,
		},
		{
			name:    "RemoveDailyIndices with adaptiveSampling",
			envVars: []string{},
			expectedIndices: []string{
				archiveIndexName,
				"jaeger-span-000001", "jaeger-service-000001", "jaeger-dependencies-000001", "jaeger-span-000002", "jaeger-service-000002", "jaeger-dependencies-000002",
				"jaeger-span-archive-000001", "jaeger-span-archive-000002", "jaeger-sampling-000001", "jaeger-sampling-000002",
			},
			adaptiveSampling: true,
		},
	}
	for _, test := range tests {
		t.Run(fmt.Sprintf("%s_no_prefix, %s", test.name, test.envVars), func(t *testing.T) {
			runIndexCleanerTest(t, client, v8Client, "", test.expectedIndices, test.envVars, test.adaptiveSampling)
		})
		t.Run(fmt.Sprintf("%s_prefix, %s", test.name, test.envVars), func(t *testing.T) {
			runIndexCleanerTest(t, client, v8Client, indexPrefix, test.expectedIndices, append(test.envVars, "INDEX_PREFIX="+indexPrefix), test.adaptiveSampling)
		})
	}
}

func runIndexCleanerTest(t *testing.T, client *elastic.Client, v8Client *elasticsearch8.Client, prefix string, expectedIndices, envVars []string, adaptiveSampling bool) {
	// make sure ES is clean
	_, err := client.DeleteIndex("*").Do(context.Background())
	require.NoError(t, err)
	defer cleanESIndexTemplates(t, client, v8Client, prefix)
	err = createAllIndices(client, prefix, adaptiveSampling)
	require.NoError(t, err)
	err = runEsCleaner(0, envVars)
	require.NoError(t, err)
	indices, err := client.IndexNames()
	require.NoError(t, err)
	if prefix != "" {
		prefix += "-"
	}
	var expected []string
	for _, index := range expectedIndices {
		expected = append(expected, prefix+index)
	}
	assert.ElementsMatch(t, indices, expected, fmt.Sprintf("indices found: %v, expected: %v", indices, expected))
}

func createAllIndices(client *elastic.Client, prefix string, adaptiveSampling bool) error {
	prefixWithSeparator := prefix
	if prefix != "" {
		prefixWithSeparator += "-"
	}
	// create daily indices and archive index
	err := createEsIndices(client, []string{
		prefixWithSeparator + spanIndexName,
		prefixWithSeparator + serviceIndexName,
		prefixWithSeparator + dependenciesIndexName,
		prefixWithSeparator + samplingIndexName,
		prefixWithSeparator + archiveIndexName,
	})
	if err != nil {
		return err
	}
	// create rollover archive index and roll alias to the new index
	err = runEsRollover("init", []string{"ARCHIVE=true", "INDEX_PREFIX=" + prefix}, adaptiveSampling)
	if err != nil {
		return err
	}
	err = runEsRollover("rollover", []string{"ARCHIVE=true", "INDEX_PREFIX=" + prefix, rolloverNowEnvVar}, adaptiveSampling)
	if err != nil {
		return err
	}
	// create rollover main indices and roll over to the new index
	err = runEsRollover("init", []string{"ARCHIVE=false", "INDEX_PREFIX=" + prefix}, adaptiveSampling)
	if err != nil {
		return err
	}
	err = runEsRollover("rollover", []string{"ARCHIVE=false", "INDEX_PREFIX=" + prefix, rolloverNowEnvVar}, adaptiveSampling)
	if err != nil {
		return err
	}
	return nil
}

func createEsIndices(client *elastic.Client, indices []string) error {
	for _, index := range indices {
		if _, err := client.CreateIndex(index).Do(context.Background()); err != nil {
			return err
		}
	}
	return nil
}

func runEsCleaner(days int, envs []string) error {
	var dockerEnv string
	for _, e := range envs {
		dockerEnv += fmt.Sprintf(" -e %s", e)
	}
	args := fmt.Sprintf("docker run %s --rm --net=host %s %d http://%s", dockerEnv, indexCleanerImage, days, queryHostPort)
	cmd := exec.Command("/bin/sh", "-c", args)
	out, err := cmd.CombinedOutput()
	fmt.Println(string(out))
	return err
}

func runEsRollover(action string, envs []string, adaptiveSampling bool) error {
	var dockerEnv string
	for _, e := range envs {
		dockerEnv += fmt.Sprintf(" -e %s", e)
	}
	args := fmt.Sprintf("docker run %s --rm --net=host %s %s --adaptive-sampling=%t http://%s", dockerEnv, rolloverImage, action, adaptiveSampling, queryHostPort)
	cmd := exec.Command("/bin/sh", "-c", args)
	out, err := cmd.CombinedOutput()
	fmt.Println(string(out))
	return err
}

func createESClient() (*elastic.Client, error) {
	return elastic.NewClient(
		elastic.SetURL(queryURL),
		elastic.SetSniff(false))
}

func createESV8Client() (*elasticsearch8.Client, error) {
	return elasticsearch8.NewClient(elasticsearch8.Config{
		Addresses:            []string{queryURL},
		DiscoverNodesOnStart: false,
	})
}

func cleanESIndexTemplates(t *testing.T, client *elastic.Client, v8Client *elasticsearch8.Client, prefix string) {
	s := &ESStorageIntegration{
		client:   client,
		v8Client: v8Client,
	}
	s.cleanESIndexTemplates(t, prefix)
}<|MERGE_RESOLUTION|>--- conflicted
+++ resolved
@@ -32,13 +32,8 @@
 	samplingIndexName     = "jaeger-sampling-2019-01-01"
 	spanIndexName         = "jaeger-span-2019-01-01"
 	serviceIndexName      = "jaeger-service-2019-01-01"
-<<<<<<< HEAD
 	indexCleanerImage     = "jaegertracing/jaeger-es-index-cleaner:local-test"
-	rolloverImage         = "jaegertracing/jaeger-es-rollover:latest"
-=======
-	indexCleanerImage     = "jaegertracing/jaeger-es-index-cleaner:latest"
 	rolloverImage         = "jaegertracing/jaeger-es-rollover:1.57.0"
->>>>>>> 7b7e5ccb
 	rolloverNowEnvVar     = `CONDITIONS='{"max_age":"0s"}'`
 )
 
