--- conflicted
+++ resolved
@@ -28,20 +28,7 @@
 
 type GRPCStorageIntegrationTestSuite struct {
 	StorageIntegration
-<<<<<<< HEAD
-	flags            []string
-	factory          *grpc.Factory
-	useRemoteStorage bool
-	remoteStorage    *RemoteMemoryStorage
-}
 
-func (s *GRPCStorageIntegrationTestSuite) initialize(t *testing.T) {
-	logger := zaptest.NewLogger(t, zaptest.Level(zap.DebugLevel))
-
-	if s.useRemoteStorage {
-		s.remoteStorage = StartNewRemoteMemoryStorage(t)
-	}
-=======
 	flags         []string
 	factory       *grpc.Factory
 	remoteStorage *RemoteMemoryStorage
@@ -50,7 +37,6 @@
 func (s *GRPCStorageIntegrationTestSuite) initialize(t *testing.T) {
 	logger := zaptest.NewLogger(t)
 	s.remoteStorage = StartNewRemoteMemoryStorage(t)
->>>>>>> 14cbceab
 
 	f := grpc.NewFactory()
 	v, command := config.Viperize(f.AddFlags)
