--- conflicted
+++ resolved
@@ -34,66 +34,6 @@
 	streamingPluginConfigPath = "fixtures/grpc_plugin_conf.yaml"
 )
 
-<<<<<<< HEAD
-type gRPCServer struct {
-	errChan chan error
-	server  *googleGRPC.Server
-	wg      sync.WaitGroup
-}
-
-func newgRPCServer() (*gRPCServer, error) {
-	return &gRPCServer{errChan: make(chan error, 1)}, nil
-}
-
-func (s *gRPCServer) Restart() error {
-	// stop the server if one already exists
-	if s.server != nil {
-		s.close()
-		select {
-		case err := <-s.errChan:
-			return err
-		default:
-		}
-	}
-
-	memStorePlugin := grpcMemory.NewStoragePlugin(memory.NewStore(), memory.NewStore())
-
-	s.server = googleGRPC.NewServer()
-	queryPlugin := shared.StorageGRPCPlugin{
-		Impl:        memStorePlugin,
-		ArchiveImpl: memStorePlugin,
-	}
-
-	if err := queryPlugin.RegisterHandlers(s.server); err != nil {
-		return err
-	}
-
-	listener, err := net.Listen("tcp", "localhost:2001")
-	if err != nil {
-		return err
-	}
-	s.wg.Add(1)
-	go func() {
-		defer s.wg.Done()
-		if err = s.server.Serve(listener); err != nil {
-			select {
-			case s.errChan <- err:
-			default:
-			}
-		}
-	}()
-	return nil
-}
-
-func (s *gRPCServer) close() {
-	if s.server != nil {
-		s.server.GracefulStop()
-		s.wg.Wait()
-	}
-}
-
-=======
->>>>>>> 4681e363
 type GRPCStorageIntegrationTestSuite struct {
 	StorageIntegration
 	logger           *zap.Logger
@@ -134,24 +74,15 @@
 	s.CleanUp = s.cleanUp
 }
 
-<<<<<<< HEAD
 func (s *GRPCStorageIntegrationTestSuite) close(t *testing.T) {
-	if s.server != nil {
-		s.server.close()
+	require.NoError(t, s.factory.Close())
+	if s.useRemoteStorage {
+		s.remoteStorage.Close(t)
 	}
-	err := s.factory.Close()
-	require.NoError(t, err)
 }
 
 func (s *GRPCStorageIntegrationTestSuite) cleanUp(t *testing.T) {
 	s.close(t)
-=======
-func (s *GRPCStorageIntegrationTestSuite) cleanUp(t *testing.T) {
-	require.NoError(t, s.factory.Close())
-	if s.useRemoteStorage {
-		s.remoteStorage.Close(t)
-	}
->>>>>>> 4681e363
 	s.initialize(t)
 }
 
