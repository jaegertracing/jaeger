--- conflicted
+++ resolved
@@ -31,12 +31,8 @@
 
 type CassandraStorageIntegration struct {
 	StorageIntegration
-<<<<<<< HEAD
 
-	session dbsession.Session
-=======
 	factory *cassandra.Factory
->>>>>>> 14cbceab
 }
 
 func newCassandraStorageIntegration() *CassandraStorageIntegration {
