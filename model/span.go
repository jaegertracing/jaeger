--- conflicted
+++ resolved
@@ -7,13 +7,9 @@
 import (
 	"encoding/gob"
 	"io"
-<<<<<<< HEAD
-	"strconv"
 	"unsafe"
 
 	"go.uber.org/zap"
-=======
->>>>>>> 08af186a
 )
 
 type SamplerType int
@@ -163,86 +159,8 @@
 		}
 	}
 	s.References = MaybeAddParentSpanID(s.TraceID, newParentID, s.References)
-<<<<<<< HEAD
-}
-
-// GetSamplerParams returns the sampler.type and sampler.param value if they are valid.
-func (s *Span) GetSamplerParams(logger *zap.Logger) (SamplerType, float64) {
-	samplerType := s.GetSamplerType()
-	if samplerType == SamplerTypeUnrecognized {
-		return SamplerTypeUnrecognized, 0
-	}
-	tag, ok := KeyValues(s.Tags).FindByKey(SamplerParamKey)
-	if !ok {
-		return SamplerTypeUnrecognized, 0
-	}
-	samplerParam, err := samplerParamToFloat(tag)
-	if err != nil {
-		logger.
-			With(zap.String("traceID", s.TraceID.String())).
-			With(zap.String("spanID", s.SpanID.String())).
-			Warn("sampler.param tag is not a number", zap.Any("tag", tag))
-		return SamplerTypeUnrecognized, 0
-	}
-	return samplerType, samplerParam
-}
-
-// ------- Flags -------
-
-// SetSampled sets the Flags as sampled
-func (f *Flags) SetSampled() {
-	f.setFlags(SampledFlag)
-}
-
-// SetDebug set the Flags as sampled
-func (f *Flags) SetDebug() {
-	f.setFlags(DebugFlag)
-}
-
-// SetFirehose set the Flags as firehose enabled
-func (f *Flags) SetFirehose() {
-	f.setFlags(FirehoseFlag)
-}
-
-func (f *Flags) setFlags(bit Flags) {
-	*f |= bit
-}
-
-// IsSampled returns true if the Flags denote sampling
-func (f Flags) IsSampled() bool {
-	return f.checkFlags(SampledFlag)
-}
-
-// IsDebug returns true if the Flags denote debugging
-// Debugging can be useful in testing tracing availability or correctness
-func (f Flags) IsDebug() bool {
-	return f.checkFlags(DebugFlag)
-}
-
-// IsFirehoseEnabled returns true if firehose is enabled
-// Firehose is used to decide whether to index a span or not
-func (f Flags) IsFirehoseEnabled() bool {
-	return f.checkFlags(FirehoseFlag)
-}
-
-func (f Flags) checkFlags(bit Flags) bool {
-	return f&bit == bit
-}
-
-func samplerParamToFloat(samplerParamTag KeyValue) (float64, error) {
-	// The param could be represented as a string, an int, or a float
-	switch samplerParamTag.VType {
-	case Float64Type:
-		return samplerParamTag.Float64(), nil
-	case Int64Type:
-		return float64(samplerParamTag.Int64()), nil
-	default:
-		return strconv.ParseFloat(samplerParamTag.AsString(), 64)
-	}
 }
 
 func uint64ToInt64Bits(value uint64) int64 {
 	return *(*int64)(unsafe.Pointer(&value))
-=======
->>>>>>> 08af186a
-}+}
