module github.com/jaegertracing/jaeger

go 1.23.7

toolchain go1.24.3

require (
	github.com/ClickHouse/ch-go v0.66.0
	github.com/ClickHouse/clickhouse-go/v2 v2.35.0
	github.com/HdrHistogram/hdrhistogram-go v1.1.2
	github.com/Shopify/sarama v1.37.2
	github.com/apache/thrift v0.21.0
	github.com/asaskevich/govalidator v0.0.0-20230301143203-a9d515a09cc2
	github.com/bsm/sarama-cluster v2.1.13+incompatible
	github.com/crossdock/crossdock-go v0.0.0-20160816171116-049aabb0122b
	github.com/dgraph-io/badger/v4 v4.7.0
	github.com/elastic/go-elasticsearch/v9 v9.0.0
	github.com/fsnotify/fsnotify v1.9.0
	github.com/go-logr/zapr v1.3.0
	github.com/gocql/gocql v1.7.0
	github.com/gogo/protobuf v1.3.2
	github.com/gorilla/handlers v1.5.2
	github.com/gorilla/mux v1.8.1
	github.com/jaegertracing/jaeger-idl v0.6.0
	github.com/kr/pretty v0.3.1
	github.com/olivere/elastic v6.2.37+incompatible
	github.com/open-telemetry/opentelemetry-collector-contrib/connector/spanmetricsconnector v0.126.0
	github.com/open-telemetry/opentelemetry-collector-contrib/exporter/kafkaexporter v0.126.0
	github.com/open-telemetry/opentelemetry-collector-contrib/exporter/prometheusexporter v0.126.0
	github.com/open-telemetry/opentelemetry-collector-contrib/extension/healthcheckv2extension v0.126.0
	github.com/open-telemetry/opentelemetry-collector-contrib/extension/pprofextension v0.126.0
	github.com/open-telemetry/opentelemetry-collector-contrib/extension/storage v0.126.0
	github.com/open-telemetry/opentelemetry-collector-contrib/pkg/translator/jaeger v0.126.0
	github.com/open-telemetry/opentelemetry-collector-contrib/processor/attributesprocessor v0.126.0
	github.com/open-telemetry/opentelemetry-collector-contrib/processor/filterprocessor v0.126.0
	github.com/open-telemetry/opentelemetry-collector-contrib/processor/tailsamplingprocessor v0.126.0
	github.com/open-telemetry/opentelemetry-collector-contrib/receiver/jaegerreceiver v0.126.0
	github.com/open-telemetry/opentelemetry-collector-contrib/receiver/kafkareceiver v0.126.0
	github.com/open-telemetry/opentelemetry-collector-contrib/receiver/zipkinreceiver v0.126.0
	github.com/prometheus/client_golang v1.22.0
	github.com/prometheus/client_model v0.6.2
	github.com/prometheus/common v0.64.0
	github.com/spf13/cobra v1.9.1
	github.com/spf13/pflag v1.0.6
	github.com/spf13/viper v1.20.1
	github.com/stretchr/testify v1.10.0
	github.com/uber/jaeger-client-go v2.30.0+incompatible
	github.com/xdg-go/scram v1.1.2
	go.opentelemetry.io/collector/component v1.32.0
	go.opentelemetry.io/collector/component/componentstatus v0.126.0
	go.opentelemetry.io/collector/component/componenttest v0.126.0
	go.opentelemetry.io/collector/config/configauth v0.126.0
	go.opentelemetry.io/collector/config/configgrpc v0.126.0
	go.opentelemetry.io/collector/config/confighttp v0.126.0
	go.opentelemetry.io/collector/config/confighttp/xconfighttp v0.126.0
	go.opentelemetry.io/collector/config/configretry v1.32.0
	go.opentelemetry.io/collector/config/configtls v1.32.0
	go.opentelemetry.io/collector/confmap v1.32.0
	go.opentelemetry.io/collector/confmap/provider/envprovider v1.32.0
	go.opentelemetry.io/collector/confmap/provider/fileprovider v1.32.0
	go.opentelemetry.io/collector/confmap/provider/httpprovider v1.32.0
	go.opentelemetry.io/collector/confmap/provider/httpsprovider v1.32.0
	go.opentelemetry.io/collector/confmap/provider/yamlprovider v1.32.0
	go.opentelemetry.io/collector/connector v0.126.0
	go.opentelemetry.io/collector/connector/forwardconnector v0.126.0
	go.opentelemetry.io/collector/consumer v1.32.0
	go.opentelemetry.io/collector/consumer/consumertest v0.126.0
	go.opentelemetry.io/collector/exporter v0.126.0
	go.opentelemetry.io/collector/exporter/exportertest v0.126.0
	go.opentelemetry.io/collector/exporter/nopexporter v0.126.0
	go.opentelemetry.io/collector/exporter/otlpexporter v0.126.0
	go.opentelemetry.io/collector/exporter/otlphttpexporter v0.126.0
	go.opentelemetry.io/collector/extension v1.32.0
	go.opentelemetry.io/collector/extension/zpagesextension v0.126.0
	go.opentelemetry.io/collector/featuregate v1.32.0
	go.opentelemetry.io/collector/otelcol v0.126.0
	go.opentelemetry.io/collector/pdata v1.32.0
	go.opentelemetry.io/collector/pipeline v0.126.0
	go.opentelemetry.io/collector/processor v1.32.0
	go.opentelemetry.io/collector/processor/batchprocessor v0.126.0
	go.opentelemetry.io/collector/processor/memorylimiterprocessor v0.126.0
	go.opentelemetry.io/collector/processor/processorhelper v0.126.0
	go.opentelemetry.io/collector/processor/processortest v0.126.0
	go.opentelemetry.io/collector/receiver v1.32.0
	go.opentelemetry.io/collector/receiver/nopreceiver v0.126.0
	go.opentelemetry.io/collector/receiver/otlpreceiver v0.126.0
	go.opentelemetry.io/contrib/instrumentation/google.golang.org/grpc/otelgrpc v0.61.0
	go.opentelemetry.io/contrib/instrumentation/net/http/otelhttp v0.61.0
	go.opentelemetry.io/contrib/samplers/jaegerremote v0.30.0
	go.opentelemetry.io/otel v1.36.0
	go.opentelemetry.io/otel/exporters/otlp/otlptrace v1.36.0
	go.opentelemetry.io/otel/exporters/otlp/otlptrace/otlptracegrpc v1.36.0
	go.opentelemetry.io/otel/exporters/otlp/otlptrace/otlptracehttp v1.36.0
	go.opentelemetry.io/otel/exporters/prometheus v0.58.0
	go.opentelemetry.io/otel/exporters/stdout/stdouttrace v1.36.0
	go.opentelemetry.io/otel/metric v1.36.0
	go.opentelemetry.io/otel/sdk v1.36.0
	go.opentelemetry.io/otel/sdk/metric v1.36.0
	go.opentelemetry.io/otel/trace v1.36.0
	go.uber.org/automaxprocs v1.6.0
	go.uber.org/goleak v1.3.0
	go.uber.org/zap v1.27.0
	golang.org/x/net v0.40.0
	golang.org/x/sys v0.33.0
	google.golang.org/grpc v1.72.1
	google.golang.org/protobuf v1.36.6
	gopkg.in/yaml.v3 v3.0.1
)

require (
	github.com/foxboron/go-tpm-keyfiles v0.0.0-20250323135004-b31fac66206e // indirect
	github.com/google/go-tpm v0.9.4 // indirect
)

require (
	github.com/IBM/sarama v1.45.1 // indirect
	github.com/alecthomas/participle/v2 v2.1.4 // indirect
	github.com/antchfx/xmlquery v1.4.4 // indirect
	github.com/antchfx/xpath v1.3.4 // indirect
	github.com/aws/aws-msk-iam-sasl-signer-go v1.0.3 // indirect
	github.com/aws/aws-sdk-go-v2 v1.36.3 // indirect
	github.com/aws/aws-sdk-go-v2/config v1.28.2 // indirect
	github.com/aws/aws-sdk-go-v2/credentials v1.17.67 // indirect
	github.com/aws/aws-sdk-go-v2/feature/ec2/imds v1.16.30 // indirect
	github.com/aws/aws-sdk-go-v2/internal/configsources v1.3.34 // indirect
	github.com/aws/aws-sdk-go-v2/internal/endpoints/v2 v2.6.34 // indirect
	github.com/aws/aws-sdk-go-v2/internal/ini v1.8.1 // indirect
	github.com/aws/aws-sdk-go-v2/service/internal/accept-encoding v1.12.3 // indirect
	github.com/aws/aws-sdk-go-v2/service/internal/presigned-url v1.12.15 // indirect
	github.com/aws/aws-sdk-go-v2/service/sso v1.25.3 // indirect
	github.com/aws/aws-sdk-go-v2/service/ssooidc v1.30.1 // indirect
	github.com/aws/aws-sdk-go-v2/service/sts v1.33.19 // indirect
	github.com/aws/smithy-go v1.22.2 // indirect
	github.com/beorn7/perks v1.0.1 // indirect
	github.com/cenkalti/backoff/v4 v4.3.0 // indirect
	github.com/cenkalti/backoff/v5 v5.0.2 // indirect
	github.com/cespare/xxhash/v2 v2.3.0 // indirect
	github.com/cpuguy83/go-md2man/v2 v2.0.6 // indirect
	github.com/davecgh/go-spew v1.1.2-0.20180830191138-d8f796af33cc // indirect
	github.com/dgraph-io/ristretto/v2 v2.2.0 // indirect
	github.com/dustin/go-humanize v1.0.1 // indirect
	github.com/eapache/go-resiliency v1.7.0 // indirect
	github.com/eapache/go-xerial-snappy v0.0.0-20230731223053-c322873962e3 // indirect
	github.com/eapache/queue v1.1.0 // indirect
	github.com/ebitengine/purego v0.8.3 // indirect
	github.com/elastic/elastic-transport-go/v8 v8.7.0 // indirect
	github.com/elastic/go-grok v0.3.1 // indirect
	github.com/elastic/lunes v0.1.0 // indirect
	github.com/expr-lang/expr v1.17.2 // indirect
	github.com/felixge/httpsnoop v1.0.4 // indirect
	github.com/go-faster/city v1.0.1 // indirect
	github.com/go-faster/errors v0.7.1 // indirect
	github.com/go-logr/logr v1.4.2 // indirect
	github.com/go-logr/stdr v1.2.2 // indirect
	github.com/go-ole/go-ole v1.2.6 // indirect
	github.com/go-viper/mapstructure/v2 v2.2.1 // indirect
	github.com/gobwas/glob v0.2.3 // indirect
	github.com/goccy/go-json v0.10.5 // indirect
	github.com/gogo/googleapis v1.4.1 // indirect
	github.com/golang/groupcache v0.0.0-20210331224755-41bb18bfe9da // indirect
	github.com/golang/snappy v1.0.0 // indirect
	github.com/google/flatbuffers v25.2.10+incompatible // indirect
	github.com/google/uuid v1.6.0 // indirect
	github.com/grpc-ecosystem/grpc-gateway/v2 v2.26.3 // indirect
	github.com/hailocab/go-hostpool v0.0.0-20160125115350-e80d13ce29ed // indirect
	github.com/hashicorp/errwrap v1.1.0 // indirect
	github.com/hashicorp/go-multierror v1.1.1 // indirect
	github.com/hashicorp/go-uuid v1.0.3 // indirect
	github.com/hashicorp/go-version v1.7.0 // indirect
	github.com/hashicorp/golang-lru v1.0.2 // indirect
	github.com/hashicorp/golang-lru/v2 v2.0.7 // indirect
	github.com/iancoleman/strcase v0.3.0 // indirect
	github.com/inconshreveable/mousetrap v1.1.0 // indirect
	github.com/jcmturner/aescts/v2 v2.0.0 // indirect
	github.com/jcmturner/dnsutils/v2 v2.0.0 // indirect
	github.com/jcmturner/gofork v1.7.6 // indirect
	github.com/jcmturner/gokrb5/v8 v8.4.4 // indirect
	github.com/jcmturner/rpc/v2 v2.0.3 // indirect
	github.com/jonboulle/clockwork v0.5.0 // indirect
	github.com/josharian/intern v1.0.0 // indirect
	github.com/json-iterator/go v1.1.12 // indirect
	github.com/klauspost/compress v1.18.0 // indirect
	github.com/knadh/koanf/maps v0.1.2 // indirect
	github.com/knadh/koanf/providers/confmap v1.0.0 // indirect
	github.com/knadh/koanf/v2 v2.2.0 // indirect
	github.com/kr/text v0.2.0 // indirect
	github.com/lightstep/go-expohisto v1.0.0 // indirect
	github.com/lufia/plan9stats v0.0.0-20220913051719-115f729f3c8c // indirect
	github.com/magefile/mage v1.15.0 // indirect
	github.com/mailru/easyjson v0.7.7 // indirect
	github.com/mitchellh/copystructure v1.2.0 // indirect
	github.com/mitchellh/reflectwalk v1.0.2 // indirect
	github.com/modern-go/concurrent v0.0.0-20180306012644-bacd9c7ef1dd // indirect
	github.com/modern-go/reflect2 v1.0.2 // indirect
	github.com/mostynb/go-grpc-compression v1.2.3 // indirect
	github.com/munnerz/goautoneg v0.0.0-20191010083416-a7dc8b61c822 // indirect
	github.com/onsi/ginkgo v1.16.5 // indirect
	github.com/open-telemetry/opentelemetry-collector-contrib/internal/common v0.126.0 // indirect
	github.com/open-telemetry/opentelemetry-collector-contrib/internal/coreinternal v0.126.0 // indirect
	github.com/open-telemetry/opentelemetry-collector-contrib/internal/filter v0.126.0 // indirect
	github.com/open-telemetry/opentelemetry-collector-contrib/internal/kafka v0.126.0 // indirect
	github.com/open-telemetry/opentelemetry-collector-contrib/internal/pdatautil v0.126.0 // indirect
	github.com/open-telemetry/opentelemetry-collector-contrib/pkg/batchpersignal v0.126.0 // indirect
	github.com/open-telemetry/opentelemetry-collector-contrib/pkg/core/xidutils v0.126.0 // indirect
	github.com/open-telemetry/opentelemetry-collector-contrib/pkg/kafka/topic v0.126.0 // indirect
	github.com/open-telemetry/opentelemetry-collector-contrib/pkg/ottl v0.126.0 // indirect
	github.com/open-telemetry/opentelemetry-collector-contrib/pkg/pdatautil v0.126.0 // indirect
	github.com/open-telemetry/opentelemetry-collector-contrib/pkg/resourcetotelemetry v0.126.0 // indirect
	github.com/open-telemetry/opentelemetry-collector-contrib/pkg/status v0.126.0 // indirect
	github.com/open-telemetry/opentelemetry-collector-contrib/pkg/translator/azure v0.126.0 // indirect
	github.com/open-telemetry/opentelemetry-collector-contrib/pkg/translator/prometheus v0.126.0 // indirect
	github.com/open-telemetry/opentelemetry-collector-contrib/pkg/translator/zipkin v0.126.0
	github.com/opentracing/opentracing-go v1.2.0 // indirect
	github.com/openzipkin/zipkin-go v0.4.3 // indirect
	github.com/paulmach/orb v0.11.1 // indirect
	github.com/pelletier/go-toml/v2 v2.2.3 // indirect
	github.com/pierrec/lz4 v2.6.1+incompatible // indirect
	github.com/pierrec/lz4/v4 v4.1.22 // indirect
	github.com/pkg/errors v0.9.1 // indirect
	github.com/pmezard/go-difflib v1.0.1-0.20181226105442-5d4384ee4fb2 // indirect
	github.com/power-devops/perfstat v0.0.0-20220216144756-c35f1ee13d7c // indirect
	github.com/prometheus/procfs v0.16.1 // indirect
	github.com/rcrowley/go-metrics v0.0.0-20201227073835-cf1acfcdf475 // indirect
	github.com/relvacode/iso8601 v1.6.0 // indirect
	github.com/rogpeppe/go-internal v1.13.1 // indirect
	github.com/rs/cors v1.11.1 // indirect
	github.com/russross/blackfriday/v2 v2.1.0 // indirect
	github.com/sagikazarmark/locafero v0.7.0 // indirect
	github.com/segmentio/asm v1.2.0 // indirect
<<<<<<< HEAD
	github.com/shirou/gopsutil/v4 v4.25.3 // indirect
	github.com/shopspring/decimal v1.4.0 // indirect
=======
	github.com/shirou/gopsutil/v4 v4.25.4 // indirect
>>>>>>> 95b7f88b
	github.com/sourcegraph/conc v0.3.0 // indirect
	github.com/spf13/afero v1.12.0 // indirect
	github.com/spf13/cast v1.7.1 // indirect
	github.com/stretchr/objx v0.5.2 // indirect
	github.com/subosito/gotenv v1.6.0 // indirect
	github.com/tklauser/go-sysconf v0.3.12 // indirect
	github.com/tklauser/numcpus v0.6.1 // indirect
	github.com/twmb/murmur3 v1.1.8 // indirect
	github.com/ua-parser/uap-go v0.0.0-20240611065828-3a4781585db6 // indirect
	github.com/uber/jaeger-lib v2.4.1+incompatible // indirect
	github.com/xdg-go/pbkdf2 v1.0.0 // indirect
	github.com/xdg-go/stringprep v1.0.4 // indirect
	github.com/yusufpapurcu/wmi v1.2.4 // indirect
	go.opentelemetry.io/auto/sdk v1.1.0 // indirect
	go.opentelemetry.io/collector v0.126.0 // indirect
	go.opentelemetry.io/collector/client v1.32.0
	go.opentelemetry.io/collector/config/configcompression v1.32.0 // indirect
	go.opentelemetry.io/collector/config/configmiddleware v0.126.0 // indirect
	go.opentelemetry.io/collector/config/confignet v1.32.0
	go.opentelemetry.io/collector/config/configopaque v1.32.0
	go.opentelemetry.io/collector/config/configtelemetry v0.126.0 // indirect
	go.opentelemetry.io/collector/confmap/xconfmap v0.126.0
	go.opentelemetry.io/collector/connector/connectortest v0.126.0 // indirect
	go.opentelemetry.io/collector/connector/xconnector v0.126.0 // indirect
	go.opentelemetry.io/collector/consumer/consumererror v0.126.0 // indirect
	go.opentelemetry.io/collector/consumer/consumererror/xconsumererror v0.126.0 // indirect
	go.opentelemetry.io/collector/consumer/xconsumer v0.126.0 // indirect
	go.opentelemetry.io/collector/exporter/debugexporter v0.126.0
	go.opentelemetry.io/collector/exporter/exporterhelper/xexporterhelper v0.126.0 // indirect
	go.opentelemetry.io/collector/exporter/xexporter v0.126.0 // indirect
	go.opentelemetry.io/collector/extension/extensionauth v1.32.0 // indirect
	go.opentelemetry.io/collector/extension/extensioncapabilities v0.126.0
	go.opentelemetry.io/collector/extension/extensionmiddleware v0.126.0 // indirect
	go.opentelemetry.io/collector/extension/extensiontest v0.126.0 // indirect
	go.opentelemetry.io/collector/extension/xextension v0.126.0 // indirect
	go.opentelemetry.io/collector/internal/fanoutconsumer v0.126.0 // indirect
	go.opentelemetry.io/collector/internal/memorylimiter v0.126.0 // indirect
	go.opentelemetry.io/collector/internal/sharedcomponent v0.126.0 // indirect
	go.opentelemetry.io/collector/internal/telemetry v0.126.0 // indirect
	go.opentelemetry.io/collector/pdata/pprofile v0.126.0 // indirect
	go.opentelemetry.io/collector/pdata/testdata v0.126.0 // indirect
	go.opentelemetry.io/collector/pipeline/xpipeline v0.126.0 // indirect
	go.opentelemetry.io/collector/processor/processorhelper/xprocessorhelper v0.126.0 // indirect
	go.opentelemetry.io/collector/processor/xprocessor v0.126.0 // indirect
	go.opentelemetry.io/collector/receiver/receiverhelper v0.126.0 // indirect
	go.opentelemetry.io/collector/receiver/receivertest v0.126.0 // indirect
	go.opentelemetry.io/collector/receiver/xreceiver v0.126.0 // indirect
	go.opentelemetry.io/collector/semconv v0.126.0
	go.opentelemetry.io/collector/service v0.126.0 // indirect
	go.opentelemetry.io/collector/service/hostcapabilities v0.126.0 // indirect
	go.opentelemetry.io/contrib/bridges/otelzap v0.10.0 // indirect
	go.opentelemetry.io/contrib/otelconf v0.15.0 // indirect
	go.opentelemetry.io/contrib/propagators/b3 v1.35.0 // indirect
	go.opentelemetry.io/contrib/zpages v0.60.0 // indirect
	go.opentelemetry.io/otel/exporters/otlp/otlplog/otlploggrpc v0.11.0 // indirect
	go.opentelemetry.io/otel/exporters/otlp/otlplog/otlploghttp v0.11.0 // indirect
	go.opentelemetry.io/otel/exporters/otlp/otlpmetric/otlpmetricgrpc v1.35.0 // indirect
	go.opentelemetry.io/otel/exporters/otlp/otlpmetric/otlpmetrichttp v1.35.0 // indirect
	go.opentelemetry.io/otel/exporters/stdout/stdoutlog v0.11.0 // indirect
	go.opentelemetry.io/otel/exporters/stdout/stdoutmetric v1.35.0 // indirect
	go.opentelemetry.io/otel/log v0.11.0 // indirect
	go.opentelemetry.io/otel/sdk/log v0.11.0 // indirect
	go.opentelemetry.io/proto/otlp v1.6.0
	go.uber.org/atomic v1.11.0 // indirect
	go.uber.org/multierr v1.11.0 // indirect
	golang.org/x/crypto v0.38.0 // indirect
	golang.org/x/exp v0.0.0-20240506185415-9bf2ced13842 // indirect
	golang.org/x/text v0.25.0 // indirect
	gonum.org/v1/gonum v0.16.0 // indirect
	google.golang.org/genproto/googleapis/api v0.0.0-20250519155744-55703ea1f237 // indirect
	google.golang.org/genproto/googleapis/rpc v0.0.0-20250519155744-55703ea1f237 // indirect
	gopkg.in/inf.v0 v0.9.1 // indirect
	gopkg.in/yaml.v2 v2.4.0 // indirect
	sigs.k8s.io/yaml v1.4.0 // indirect
)

replace github.com/Shopify/sarama => github.com/Shopify/sarama v1.33.0

replace github.com/ebitengine/purego => github.com/ebitengine/purego v0.8.3-0.20250507171810-1638563e3615<|MERGE_RESOLUTION|>--- conflicted
+++ resolved
@@ -227,12 +227,8 @@
 	github.com/russross/blackfriday/v2 v2.1.0 // indirect
 	github.com/sagikazarmark/locafero v0.7.0 // indirect
 	github.com/segmentio/asm v1.2.0 // indirect
-<<<<<<< HEAD
-	github.com/shirou/gopsutil/v4 v4.25.3 // indirect
+	github.com/shirou/gopsutil/v4 v4.25.4 // indirect
 	github.com/shopspring/decimal v1.4.0 // indirect
-=======
-	github.com/shirou/gopsutil/v4 v4.25.4 // indirect
->>>>>>> 95b7f88b
 	github.com/sourcegraph/conc v0.3.0 // indirect
 	github.com/spf13/afero v1.12.0 // indirect
 	github.com/spf13/cast v1.7.1 // indirect
