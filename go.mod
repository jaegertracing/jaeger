--- conflicted
+++ resolved
@@ -96,18 +96,10 @@
 	go.uber.org/automaxprocs v1.6.0
 	go.uber.org/goleak v1.3.0
 	go.uber.org/zap v1.27.0
-<<<<<<< HEAD
-	golang.org/x/net v0.37.0
-	golang.org/x/sys v0.31.0
-	golang.org/x/tools v0.31.0
-	google.golang.org/grpc v1.71.0
-	google.golang.org/protobuf v1.36.5
-=======
 	golang.org/x/net v0.39.0
 	golang.org/x/sys v0.32.0
 	google.golang.org/grpc v1.72.0
 	google.golang.org/protobuf v1.36.6
->>>>>>> d03e700f
 	gopkg.in/yaml.v3 v3.0.1
 )
 
