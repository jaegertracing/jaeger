with-expecter: false
disable-version-string: true
outpkg: "mocks"
dir: "{{.InterfaceDir}}/mocks/"
mockname: "{{.InterfaceName}}"
filename: "{{.InterfaceName}}.go"
boilerplate-file: .mockery.header.txt

# Flags for future v3 compatibility.
# See https://github.com/vektra/mockery/issues/848
issue-845-fix: true
resolve-type-alias: false

packages:
  github.com/jaegertracing/jaeger/cmd/collector/app/sanitizer/cache:
    interfaces:
      ServiceAliasMappingExternalSource:
      ServiceAliasMappingStorage:
  github.com/jaegertracing/jaeger/cmd/ingester/app/consumer:
    interfaces:
      Message:
  github.com/jaegertracing/jaeger/cmd/ingester/app/processor:
    interfaces:
      SpanProcessor:
  github.com/jaegertracing/jaeger/crossdock/services:
    interfaces:
      CollectorService:
      QueryService:
  github.com/jaegertracing/jaeger/internal/storage/cassandra:
    config:
      unroll-variadic: false
    interfaces:
      Iterator:
      Query:
      Session:
  github.com/jaegertracing/jaeger/internal/distributedlock:
    config:
      all: true
  github.com/jaegertracing/jaeger/internal/storage/elasticsearch:
    config:
      all: true
  github.com/jaegertracing/jaeger/internal/storage/elasticsearch/client:
    config:
      all: true
  github.com/jaegertracing/jaeger/internal/storage/kafka/consumer:
    interfaces:
      Consumer:
  github.com/jaegertracing/jaeger/internal/leaderelection:
    config:
      all: true
  github.com/jaegertracing/jaeger/internal/storage/v1/grpc/shared:
    interfaces:
      PluginCapabilities:
  github.com/jaegertracing/jaeger/internal/storage/v1/kafka:
    interfaces:
      Marshaller:
      Unmarshaller:
  github.com/jaegertracing/jaeger/internal/proto-gen/storage_v1:
    config:
      all: true
  github.com/jaegertracing/jaeger/internal/storage/v1:
    config:
      all: true
  github.com/jaegertracing/jaeger/internal/storage/v1/api/dependencystore:
    interfaces:
      Reader:
  github.com/jaegertracing/jaeger/internal/storage/v1/api/metricstore:
    config:
      all: true
  github.com/jaegertracing/jaeger/internal/storage/v1/api/samplingstore:
    config:
      all: true
  github.com/jaegertracing/jaeger/internal/storage/v1/api/spanstore:
    config:
      all: true
  github.com/jaegertracing/jaeger/internal/storage/v2/api/tracestore:
    config:
      all: true
  github.com/jaegertracing/jaeger/internal/storage/v2/api/depstore:
    config:
      all: true
  github.com/jaegertracing/jaeger/internal/storage/v1/elasticsearch/spanstore:
    interfaces:
      CoreSpanReader:
<<<<<<< HEAD
      CoreSpanWriter:
  github.com/jaegertracing/jaeger/internal/storage/v1/elasticsearch/dependencystore:
    interfaces:
      CoreDependencyStore:
=======
      CoreSpanWriter:
>>>>>>> e60b2df5
<|MERGE_RESOLUTION|>--- conflicted
+++ resolved
@@ -82,11 +82,7 @@
   github.com/jaegertracing/jaeger/internal/storage/v1/elasticsearch/spanstore:
     interfaces:
       CoreSpanReader:
-<<<<<<< HEAD
       CoreSpanWriter:
   github.com/jaegertracing/jaeger/internal/storage/v1/elasticsearch/dependencystore:
     interfaces:
-      CoreDependencyStore:
-=======
-      CoreSpanWriter:
->>>>>>> e60b2df5
+      CoreDependencyStore: