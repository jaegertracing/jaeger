package: github.com/uber/jaeger
import:
- package: github.com/uber/jaeger-lib
- package: github.com/uber-go/zap
<<<<<<< HEAD
- package: github.com/opentracing/opentracing-go
  subpackages:
  - ext
=======
- package: github.com/apache/thrift
  version: 0.9.3
  subpackages:
  - lib/go/thrift
>>>>>>> 5dc88f47
<|MERGE_RESOLUTION|>--- conflicted
+++ resolved
@@ -2,13 +2,10 @@
 import:
 - package: github.com/uber/jaeger-lib
 - package: github.com/uber-go/zap
-<<<<<<< HEAD
 - package: github.com/opentracing/opentracing-go
   subpackages:
   - ext
-=======
 - package: github.com/apache/thrift
   version: 0.9.3
   subpackages:
-  - lib/go/thrift
->>>>>>> 5dc88f47
+  - lib/go/thrift