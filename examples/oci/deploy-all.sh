--- conflicted
+++ resolved
@@ -11,10 +11,6 @@
   git clone https://github.com/jaegertracing/helm-charts.git
   cd helm-charts
   git checkout v2
-<<<<<<< HEAD
-  # Add missing Helm repositories
-=======
->>>>>>> 14a5f798
   echo "Adding required Helm repositories..."
   helm repo add bitnami https://charts.bitnami.com/bitnami
   helm repo add prometheus-community https://prometheus-community.github.io/helm-charts
