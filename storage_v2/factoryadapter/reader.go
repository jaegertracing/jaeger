--- conflicted
+++ resolved
@@ -40,27 +40,18 @@
 	}
 }
 
-<<<<<<< HEAD
-func (tr *TraceReader) GetTrace(ctx context.Context, traceID pcommon.TraceID) iter.Seq2[ptrace.Traces, error] {
-	return func(yield func(ptrace.Traces, error) bool) {
-		query := spanstore.GetTraceParameters{
-			TraceID: model.TraceIDFromOTEL(traceID),
-		}
-		t, err := tr.spanReader.GetTrace(ctx, query)
-		if err != nil {
-			// if not found, return an empty iterator, otherwire yield the error.
-			if !errors.Is(err, spanstore.ErrTraceNotFound) {
-				yield(ptrace.NewTraces(), err)
-=======
 func (tr *TraceReader) GetTraces(
 	ctx context.Context,
 	traceIDs ...tracestore.GetTraceParams,
 ) iter.Seq2[[]ptrace.Traces, error] {
 	return func(yield func([]ptrace.Traces, error) bool) {
 		for _, idParams := range traceIDs {
-			// TODO start/end times are not supported by v1 reader
-			// https://github.com/jaegertracing/jaeger/pull/6242
-			t, err := tr.spanReader.GetTrace(ctx, model.TraceIDFromOTEL(idParams.TraceID))
+			query := spanstore.GetTraceParameters{
+				TraceID:   model.TraceIDFromOTEL(idParams.TraceID),
+        StartTime: idParams.Start,
+        EndTime:   idParams.End,
+			}
+			t, err := tr.spanReader.GetTrace(ctx, query)
 			if err != nil {
 				if errors.Is(err, spanstore.ErrTraceNotFound) {
 					continue
@@ -72,7 +63,6 @@
 			tr, err := model2otel.ProtoToTraces([]*model.Batch{batch})
 			if !yield([]ptrace.Traces{tr}, err) || err != nil {
 				return
->>>>>>> d3d70e01
 			}
 		}
 	}
