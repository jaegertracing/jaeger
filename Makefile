--- conflicted
+++ resolved
@@ -484,18 +484,4 @@
 	$(PROTOC) \
 		$(PROTO_INCLUDES) \
 		--gogo_out=plugins=grpc,$(PROTO_GOGO_MAPPINGS):$(PWD)/proto-gen/zipkin \
-		idl/proto/zipkin.proto
-<<<<<<< HEAD
-=======
-
-
-.PHONY: proto-install
-proto-install:
-	go install \
-		 github.com/golang/glog \
-		 github.com/golang/protobuf/protoc-gen-go \
-		 github.com/gogo/protobuf/protoc-gen-gogo \
-		 github.com/grpc-ecosystem/grpc-gateway/protoc-gen-grpc-gateway \
-		 github.com/grpc-ecosystem/grpc-gateway/protoc-gen-swagger
-		# ./vendor/github.com/mwitkow/go-proto-validators/protoc-gen-govalidators
->>>>>>> 3fa04c89
+		idl/proto/zipkin.proto