--- conflicted
+++ resolved
@@ -453,11 +453,7 @@
 
 .PHONY: test-ci
 test-ci: GOTEST := $(GOTEST_QUIET) -json
-<<<<<<< HEAD
 test-ci: build-examples cover
-=======
-test-ci: install-test-tools build-examples cover
->>>>>>> 718f666e
 
 .PHONY: test-report
 test-report:
