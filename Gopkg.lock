--- conflicted
+++ resolved
@@ -971,11 +971,7 @@
   revision = "e7d98fc518a78c9f8b5ee77be7b0b317475d89e1"
 
 [[projects]]
-<<<<<<< HEAD
-  digest = "1:901b6eff8ca26202049af4423616ccbfd22f8e59fa1ae9a95ca83f668666bffb"
-=======
-  digest = "1:522259a6c3c27bd42604494eb144f40975bebcf51b044e4fddcdef442063c567"
->>>>>>> f86da0a2
+  digest = "1:e35762e90451df6e89c7fc9b42f0f0d8ab882e4931fdcec699482e4471640ec2"
   name = "google.golang.org/grpc"
   packages = [
     ".",
