--- conflicted
+++ resolved
@@ -73,15 +73,11 @@
 	"${IMAGE_TAGS[@]}" \
 	"${dir_arg}"
 
-<<<<<<< HEAD
 bash update-dockerhub-description.sh ${IMAGE_TAGS} ${dir_arg}
 
-echo "Finished building${upload_flag} ${component_name} =============="
-=======
 echo "Finished building${upload_flag} ${component_name} =============="
 
 df -h /
 docker buildx prune --all --force
 docker system prune --force
-df -h /
->>>>>>> 5e918553
+df -h /