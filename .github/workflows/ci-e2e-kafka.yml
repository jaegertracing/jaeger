--- conflicted
+++ resolved
@@ -34,8 +34,7 @@
 
     - name: Run kafka integration tests
       id: test-execution
-<<<<<<< HEAD
-      run: bash scripts/kafka-integration-test.sh -j ${{ matrix.jaeger-version }}
+      run: bash scripts/kafka-integration-test.sh -j ${{ matrix.jaeger-version }} -v ${{ matrix.kafka-version }}
             
     - name: Upload Metrics Artifact
       uses: actions/upload-artifact@v4
@@ -51,9 +50,6 @@
       with:
         path: ./.metrics/kafka_metrics.txt
         key: ${{ github.ref }}_kafka_metrics
-=======
-      run: bash scripts/kafka-integration-test.sh -j ${{ matrix.jaeger-version }} -v ${{ matrix.kafka-version }}
->>>>>>> e7a02050
 
     - name: Upload coverage to codecov
       uses: ./.github/actions/upload-codecov
