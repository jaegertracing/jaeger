--- conflicted
+++ resolved
@@ -29,10 +29,6 @@
           distribution: opensearch
           jaeger: v1
         - major: 2.x
-<<<<<<< HEAD
-=======
-          image: 2.3.0
->>>>>>> 1f79de1f
           distribution: opensearch
           jaeger: v2
     name: ${{ matrix.version.distribution }} ${{ matrix.version.major }} ${{ matrix.version.jaeger }}
@@ -61,11 +57,8 @@
 
     - name: Run ${{ matrix.version.distribution }} integration tests
       id: test-execution
-<<<<<<< HEAD
       run: bash scripts/es-integration-test.sh ${{ matrix.version.distribution }} ${{ matrix.version.major }} ${{ matrix.version.jaeger }}
-=======
-      run: bash scripts/es-integration-test.sh ${{ matrix.version.distribution }} ${{ matrix.version.image }} ${{ matrix.version.jaeger }}
->>>>>>> 1f79de1f
+
 
     - name: Output ${{ matrix.version.distribution }} logs
       run: docker logs ${{ steps.test-execution.outputs.cid }}
