--- conflicted
+++ resolved
@@ -29,10 +29,6 @@
           distribution: elasticsearch
           jaeger: v1
         - major: 8.x
-<<<<<<< HEAD
-=======
-          image: 8.8.2
->>>>>>> 1f79de1f
           distribution: elasticsearch
           jaeger: v2
     name: ${{ matrix.version.distribution }} ${{ matrix.version.major }} ${{ matrix.version.jaeger }}
@@ -58,16 +54,10 @@
       run: make install-ci
 
     - uses: docker/setup-qemu-action@68827325e0b33c7199eb31dd4e31fbe9023e06e3 # v3.0.0
-<<<<<<< HEAD
     - name: Run ${{ matrix.version.distribution }} integration tests
       id: test-execution
       run: bash scripts/es-integration-test.sh ${{ matrix.version.distribution }} ${{ matrix.version.major }} ${{ matrix.version.jaeger }}
-=======
 
-    - name: Run ${{ matrix.version.distribution }} integration tests
-      id: test-execution
-      run: bash scripts/es-integration-test.sh ${{ matrix.version.distribution }} ${{ matrix.version.image }} ${{ matrix.version.jaeger }}
->>>>>>> 1f79de1f
 
     - name: Output ${{ matrix.version.distribution }} logs
       run: docker logs ${{ steps.test-execution.outputs.cid }}
@@ -77,9 +67,4 @@
       uses: ./.github/actions/upload-codecov
       with:
         files: cover.out,cover-index-cleaner.out,cover-index-rollover.out
-<<<<<<< HEAD
-        flags: elasticsearch-${{ matrix.version.major }}
-    
-=======
         flags: ${{ matrix.version.distribution }}-${{ matrix.version.major }}-${{ matrix.version.jaeger }}
->>>>>>> 1f79de1f
