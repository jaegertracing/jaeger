name: Unit Test Results

on:
  workflow_run:
    workflows: ["Unit Tests"]
    types:
      - completed

jobs:
  unit-test-results:
    name: Unit Test Results
    runs-on: ubuntu-latest

    permissions:
      checks: write

      # Needed unless run with comment_mode: off.
      pull-requests: write

      # Required by download step to access artifacts API.
      actions: read

    steps:
      - name: Harden Runner
        uses: step-security/harden-runner@eb238b55efaa70779f274895e782ed17c84f2895 # v2.6.1
        with:
          egress-policy: audit # TODO: change to 'egress-policy: block' after a couple of runs

      - name: Download and Extract Artifacts
        uses: actions/download-artifact@v4
        with:
          github-token: ${{ secrets.GH_PAT }} # token with actions:read permissions on target repo
<<<<<<< HEAD
          run_id: ${{ github.event.workflow_run.id }}
=======
          run-id: ${{ github.event.workflow_run.id }}
#          repository: actions/toolkit
#          run-id: 1234
#          run-id: ${{ github.event.workflow_run.id }}
>>>>>>> 808c55af
#          path: artifacts
      - name: Display structure of downloaded files
        run: ls -R

      - name: Publish Test Results
        uses: EnricoMi/publish-unit-test-result-action@v2
        with:
          commit: ${{ github.event.workflow_run.head_sha }}
          event_file: artifacts/Event File/event.json
          event_name: ${{ github.event.workflow_run.event }}
          files: "artifacts/**/*.xml"<|MERGE_RESOLUTION|>--- conflicted
+++ resolved
@@ -30,14 +30,10 @@
         uses: actions/download-artifact@v4
         with:
           github-token: ${{ secrets.GH_PAT }} # token with actions:read permissions on target repo
-<<<<<<< HEAD
-          run_id: ${{ github.event.workflow_run.id }}
-=======
           run-id: ${{ github.event.workflow_run.id }}
 #          repository: actions/toolkit
 #          run-id: 1234
 #          run-id: ${{ github.event.workflow_run.id }}
->>>>>>> 808c55af
 #          path: artifacts
       - name: Display structure of downloaded files
         run: ls -R
