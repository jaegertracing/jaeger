--- conflicted
+++ resolved
@@ -28,17 +28,9 @@
 
       - name: Download and Extract Artifacts
         uses: actions/download-artifact@v4
-<<<<<<< HEAD
-#        with:
-#
-=======
         with:
           github-token: ${{ secrets.GH_PAT }} # token with actions:read permissions on target repo
           run_id: ${{ github.event.workflow_run.id }}
-#          repository: actions/toolkit
-#          run-id: 1234
->>>>>>> bed78f6f
-#          run-id: ${{ github.event.workflow_run.id }}
 #          path: artifacts
       - name: Display structure of downloaded files
         run: ls -R
