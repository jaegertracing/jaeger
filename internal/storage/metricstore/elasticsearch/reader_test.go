// Copyright (c) 2025 The Jaeger Authors.
// SPDX-License-Identifier: Apache-2.0

package elasticsearch

import (
	"context"
	"encoding/json"
	"io"
	"math"
	"net/http"
	"net/http/httptest"
	"os"
	"strings"
	"testing"
	"time"

	"github.com/olivere/elastic/v7"
	"github.com/stretchr/testify/assert"
	"github.com/stretchr/testify/require"
	sdktrace "go.opentelemetry.io/otel/sdk/trace"
	"go.opentelemetry.io/otel/sdk/trace/tracetest"
	"go.opentelemetry.io/otel/trace"
	"go.uber.org/zap"

	esmetrics "github.com/jaegertracing/jaeger/internal/metrics"
	"github.com/jaegertracing/jaeger/internal/proto-gen/api_v2/metrics"
	es "github.com/jaegertracing/jaeger/internal/storage/elasticsearch"
	"github.com/jaegertracing/jaeger/internal/storage/elasticsearch/config"
	"github.com/jaegertracing/jaeger/internal/storage/v1/api/metricstore"
)

var mockCallRateQuery = `{
  "query": {
    "bool": {
      "filter": [
        {"terms": {"process.serviceName": ["driver"]}},
        {"terms": {"tag.span@kind": ["server"]}},
        {"range": {
          "startTimeMillis": {
            "gte": 1749894300000,
            "lte": 1749894960000,
            "format": "epoch_millis"
          }
        }}
      ]
    }
  },
  "size": 0,
  "aggregations": {
    "results_buckets": {
      "date_histogram": {
        "field": "startTimeMillis",
        "fixed_interval": "60000ms",
        "min_doc_count": 0,
        "extended_bounds": {
          "min": 1749894900000,
          "max": 1749894960000
        }
      },
      "aggregations": {
        "cumulative_requests": {
          "cumulative_sum": {
            "buckets_path": "_count"}}}}}}
`

var mockLatencyQuery = `
{
  "size": 0,
  "query": {
    "bool": {
      "filter": [
		{"terms": {"process.serviceName": ["driver"]}},
        {"terms": {"tag.span@kind": ["server"]}},
        {"range": {
            "startTimeMillis": {
				"gte": 1749894300000,
				"lte": 1749894960000,
				"format": "epoch_millis"
			}}}]}},
  "aggs": {
    "requests_per_bucket": {
      "date_histogram": {
        "extended_bounds": {
          "min": 1749894900000,
          "max": 1749894960000
        },
        "field": "startTimeMillis",
        "fixed_interval": "60000ms",
        "min_doc_count": 0
      },
      "aggs": {
        "percentiles_of_bucket": {
          "percentiles": {
            "field": "duration",
            "percents": [95]}}}}}}
`

const (
	mockEsValidResponse           = "testdata/output_valid_es.json"
	mockCallRateResponse          = "testdata/output_call_rate.json"
	mockCallRateOperationResponse = "testdata/output_call_rate_operation.json"
	mockEmptyResponse             = "testdata/output_empty.json"
	mockErrorResponse             = "testdata/output_error_es.json"
	mockLatencyResponse           = "testdata/output_latencies.json" // simple case
	mockLatencyOperationResponse  = "testdata/output_latencies_operation.json"
)

type metricsTestCase struct {
	name         string
	serviceNames []string
	spanKinds    []string
	groupByOp    bool
	query        string // Elasticsearch query to validate
	responseFile string
	wantName     string
	wantDesc     string
	wantLabels   map[string]string
	wantPoints   []struct {
		TimestampSec int64
		Value        float64
	}
	wantErr string
}

func tracerProvider(t *testing.T) (trace.TracerProvider, *tracetest.InMemoryExporter) {
	exporter := tracetest.NewInMemoryExporter()
	tp := sdktrace.NewTracerProvider(
		sdktrace.WithSampler(sdktrace.AlwaysSample()),
		sdktrace.WithSyncer(exporter),
	)
	t.Cleanup(func() {
		require.NoError(t, tp.ForceFlush(context.Background()))
		require.NoError(t, tp.Shutdown(context.Background()))
	})
	return tp, exporter
}

func clientProvider(t *testing.T, c *config.Configuration, logger *zap.Logger, metricsFactory esmetrics.Factory) es.Client {
	client, err := config.NewClient(context.Background(), c, logger, metricsFactory)
	require.NoError(t, err)
	require.NotNil(t, client)
	t.Cleanup(func() {
		require.NoError(t, client.Close())
	})
	return client
}

func assertMetricFamily(t *testing.T, got *metrics.MetricFamily, m metricsTestCase) {
	if got == nil {
		t.Fatal("Expected non-nil MetricFamily")
	}
	assert.Equal(t, m.wantName, got.Name, "Metric name mismatch")
	assert.Equal(t, m.wantDesc, got.Help, "Metric description mismatch")
	assert.Equal(t, metrics.MetricType_GAUGE, got.Type, "Metric type mismatch")
	assert.Len(t, got.Metrics, 1, "Expected one metric")

	metric := got.Metrics[0]
	gotLabels := make(map[string]string)
	for _, label := range metric.Labels {
		gotLabels[label.Name] = label.Value
	}
	assert.Equal(t, m.wantLabels, gotLabels, "Labels mismatch")

	if len(m.wantPoints) == 0 {
		assert.Empty(t, metric.MetricPoints, "Expected no metric points")
		return
	}

	assert.Len(t, metric.MetricPoints, len(m.wantPoints), "Metric points count mismatch")
	for i, point := range metric.MetricPoints {
		assert.Equal(t, m.wantPoints[i].TimestampSec, point.Timestamp.GetSeconds(), "Timestamp mismatch for point %d", i)
		actualValue := point.Value.(*metrics.MetricPoint_GaugeValue).GaugeValue.GetDoubleValue()
		assert.InDelta(t, m.wantPoints[i].Value, actualValue, 0.01, "Value mismatch for point %d", i)
	}
}

func Test_ErrorCases(t *testing.T) {
	endTime := time.UnixMilli(0)
	tests := []struct {
		name    string
		params  metricstore.BaseQueryParameters
		wantErr string
	}{
		{
			name:    "nil base params",
			wantErr: "invalid parameters",
		},
		{
			name:    "nil end time params",
			params:  metricstore.BaseQueryParameters{},
			wantErr: "invalid parameters",
		},
		{
			name: "nil step params",
			params: metricstore.BaseQueryParameters{
				EndTime: &(endTime),
			},
			wantErr: "invalid parameters",
		},
	}

	for _, tc := range tests {
		t.Run(tc.name, func(t *testing.T) {
			reader, _ := setupMetricsReaderAndServer(t, "", mockEmptyResponse)
			callRateMetricFamily, err := reader.GetCallRates(context.Background(), &metricstore.CallRateQueryParameters{BaseQueryParameters: tc.params})
			helperAssertError(t, err, tc.wantErr, callRateMetricFamily)
<<<<<<< HEAD
			latenciesMetricFamily, err := reader.GetLatencies(context.Background(), &metricstore.LatenciesQueryParameters{BaseQueryParameters: tc.params})
			helperAssertError(t, err, tc.wantErr, latenciesMetricFamily)
=======
>>>>>>> 10e7ea92
		})
	}
}

func helperAssertError(t *testing.T, err error, wantErr string, result *metrics.MetricFamily) {
	require.Error(t, err)
	assert.Contains(t, err.Error(), wantErr)
	require.Nil(t, result)
}

func TestGetCallRates(t *testing.T) {
	expectedPoints := []struct {
		TimestampSec int64
		Value        float64
	}{
		{1749894840, math.NaN()},
		{1749894900, math.NaN()},
		{1749894960, math.NaN()},
		{1749895020, math.NaN()},
		{1749895080, math.NaN()},
		{1749895140, math.NaN()},
		{1749895200, math.NaN()},
		{1749895260, math.NaN()},
		{1749895320, math.NaN()},
		{1749895380, 0.75},
		{1749895440, 0.9},
		{1749895500, math.NaN()},
	}
	tests := []metricsTestCase{
		{
			name:         "group by service only",
			serviceNames: []string{"driver"},
			spanKinds:    []string{"SPAN_KIND_SERVER"},
			groupByOp:    false,
			query:        mockCallRateQuery,
			responseFile: mockCallRateResponse,
			wantName:     "service_call_rate",
			wantDesc:     "calls/sec, grouped by service",
			wantLabels: map[string]string{
				"service_name": "driver",
			},
			wantPoints: expectedPoints,
		},
		{
			name:         "group by service and operation",
			serviceNames: []string{"driver"},
			spanKinds:    []string{"SPAN_KIND_SERVER"},
			groupByOp:    true,
			responseFile: mockCallRateOperationResponse,
			wantName:     "service_operation_call_rate",
			wantDesc:     "calls/sec, grouped by service & operation",
			wantLabels: map[string]string{
				"service_name": "driver",
				"operation":    "/FindNearest",
			},
			wantPoints: expectedPoints,
		},
		{
			name:         "different service names",
			serviceNames: []string{"jaeger"},
			spanKinds:    []string{"SPAN_KIND_SERVER", "SPAN_KIND_CLIENT"},
			groupByOp:    false,
			responseFile: mockCallRateResponse,
			wantName:     "service_call_rate",
			wantDesc:     "calls/sec, grouped by service",
			wantLabels: map[string]string{
				"service_name": "jaeger",
			},
			wantPoints: expectedPoints,
		},
		{
			name:         "empty response",
			serviceNames: []string{"driver"},
			spanKinds:    []string{"SPAN_KIND_SERVER"},
			groupByOp:    false,
			responseFile: mockEmptyResponse,
			wantName:     "service_call_rate",
			wantDesc:     "calls/sec, grouped by service",
			wantLabels: map[string]string{
				"service_name": "driver",
			},
			wantPoints: nil,
		},
		{
			name:         "server error",
			serviceNames: []string{"driver"},
			spanKinds:    []string{"SPAN_KIND_SERVER"},
			groupByOp:    false,
			responseFile: mockErrorResponse,
			wantErr:      "failed executing metrics query",
		},
	}

	for _, tc := range tests {
		t.Run(tc.name, func(t *testing.T) {
			reader, exporter := setupMetricsReaderAndServer(t, tc.query, tc.responseFile)

			params := &metricstore.CallRateQueryParameters{
				BaseQueryParameters: buildTestBaseQueryParameters(tc),
			}

			metricFamily, err := reader.GetCallRates(context.Background(), params)
			if tc.wantErr != "" {
				require.ErrorContains(t, err, tc.wantErr)
				assert.Nil(t, metricFamily)
			} else {
				require.NoError(t, err)
				assertMetricFamily(t, metricFamily, tc)
			}

			spans := exporter.GetSpans()
			if tc.wantErr == "" {
				assert.Len(t, spans, 1, "Expected one span for the Elasticsearch query")
			}
		})
	}
}

func TestGetLatencies(t *testing.T) {
	tests := []metricsTestCase{
		{
			name:         "group by service only",
			serviceNames: []string{"driver"},
			spanKinds:    []string{"SPAN_KIND_SERVER"},
			groupByOp:    false,
			query:        mockLatencyQuery,
			responseFile: mockLatencyResponse,
			wantName:     "service_latencies",
			wantDesc:     "0.95th quantile latency, grouped by service",
			wantLabels: map[string]string{
				"service_name": "driver",
			},
			wantPoints: []struct {
				TimestampSec int64
				Value        float64
			}{
				{1749894900, 0.2},
				{1749894960, 0.21},
				{1749895020, math.NaN()},
			},
		},
		{
			name:         "group by service and operation",
			serviceNames: []string{"driver"},
			spanKinds:    []string{"SPAN_KIND_SERVER"},
			groupByOp:    true,
			responseFile: mockLatencyOperationResponse,
			wantName:     "service_operation_latencies",
			wantDesc:     "0.95th quantile latency, grouped by service & operation",
			wantLabels: map[string]string{
				"service_name": "driver",
				"operation":    "/FindNearest",
			},
			wantPoints: []struct {
				TimestampSec int64
				Value        float64
			}{
				{1749894900, 0.2},
				{1749894960, 0.21},
			},
		},
		{
			name:         "empty response",
			serviceNames: []string{"driver"},
			spanKinds:    []string{"SPAN_KIND_SERVER"},
			groupByOp:    false,
			responseFile: mockEmptyResponse,
			wantName:     "service_latencies",
			wantDesc:     "0.95th quantile latency, grouped by service",
			wantLabels: map[string]string{
				"service_name": "driver",
			},
			wantPoints: nil,
		},
		{
			name:         "server error",
			serviceNames: []string{"driver"},
			spanKinds:    []string{"SPAN_KIND_SERVER"},
			groupByOp:    false,
			responseFile: mockErrorResponse,
			wantErr:      "failed executing metrics query",
		},
	}

	for _, tc := range tests {
		t.Run(tc.name, func(t *testing.T) {
			reader, exporter := setupMetricsReaderAndServer(t, tc.query, tc.responseFile)

			params := &metricstore.LatenciesQueryParameters{
				BaseQueryParameters: buildTestBaseQueryParameters(tc),
				Quantile:            0.95,
			}

			metricFamily, err := reader.GetLatencies(context.Background(), params)
			if tc.wantErr != "" {
				require.ErrorContains(t, err, tc.wantErr)
				assert.Empty(t, metricFamily)
			} else {
				require.NoError(t, err)
				assertMetricFamily(t, metricFamily, tc)
			}

			spans := exporter.GetSpans()
			if tc.wantErr == "" {
				assert.Len(t, spans, 1, "Expected one span for the Elasticsearch query")
			}
		})
	}
}

func TestGetLatencies_WithDifferentQuantiles(t *testing.T) {
	tests := []metricsTestCase{
		{
			name:         "0.5 quantile",
			serviceNames: []string{"driver"},
			spanKinds:    []string{"SPAN_KIND_SERVER"},
			groupByOp:    false,
			responseFile: "testdata/output_latencies_50.json",
			wantName:     "service_latencies",
			wantDesc:     "0.50th quantile latency, grouped by service",
			wantLabels: map[string]string{
				"service_name": "driver",
			},
			wantPoints: []struct {
				TimestampSec int64
				Value        float64
			}{
				{1749894840, math.NaN()},
				{1749894900, 0.15},
				{1749894960, 0.16},
				{1749895020, 0.17},
				{1749895080, 0.18},
				{1749895140, 0.19},
				{1749895200, math.NaN()},
				{1749895260, 0.2},
				{1749895320, 0.21},
				{1749895380, 0.22},
				{1749895440, 0.23},
			},
		},
		{
			name:         "0.75 quantile",
			serviceNames: []string{"driver"},
			spanKinds:    []string{"SPAN_KIND_SERVER"},
			groupByOp:    false,
			responseFile: "testdata/output_latencies_75.json",
			wantName:     "service_latencies",
			wantDesc:     "0.75th quantile latency, grouped by service",
			wantLabels: map[string]string{
				"service_name": "driver",
			},
			wantPoints: []struct {
				TimestampSec int64
				Value        float64
			}{
				{1749894840, math.NaN()},
				{1749894900, 0.25},
				{1749894960, 0.26},
				{1749895020, 0.27},
				{1749895080, 0.28},
				{1749895140, 0.29},
				{1749895200, math.NaN()},
				{1749895260, 0.3},
				{1749895320, 0.31},
				{1749895380, 0.32},
				{1749895440, 0.33},
			},
		},
		{
			name:         "0.95 quantile",
			serviceNames: []string{"driver"},
			spanKinds:    []string{"SPAN_KIND_SERVER"},
			groupByOp:    false,
			responseFile: "testdata/output_latencies_95.json",
			wantName:     "service_latencies",
			wantDesc:     "0.95th quantile latency, grouped by service",
			wantLabels: map[string]string{
				"service_name": "driver",
			},
			wantPoints: []struct {
				TimestampSec int64
				Value        float64
			}{
				{1749894840, math.NaN()},
				{1749894900, 0.45},
				{1749894960, 0.46},
				{1749895020, 0.47},
				{1749895080, 0.48},
				{1749895140, 0.49},
				{1749895200, math.NaN()},
				{1749895260, 0.50},
				{1749895320, 0.51},
				{1749895380, 0.52},
				{1749895440, 0.53},
			},
		},
	}

	for _, tc := range tests {
		t.Run(tc.name, func(t *testing.T) {
			reader, exporter := setupMetricsReaderAndServer(t, "", tc.responseFile)

			params := &metricstore.LatenciesQueryParameters{
				BaseQueryParameters: buildTestBaseQueryParameters(tc),
				Quantile:            0.95, // Will be adjusted based on test case
			}

			// Set the correct quantile for each test case
			switch tc.name {
			case "0.5 quantile":
				params.Quantile = 0.5
			case "0.75 quantile":
				params.Quantile = 0.75
			case "0.95 quantile":
				params.Quantile = 0.95
			}

			metricFamily, err := reader.GetLatencies(context.Background(), params)
			require.NoError(t, err)
			assertMetricFamily(t, metricFamily, tc)

			spans := exporter.GetSpans()
			assert.Len(t, spans, 1, "Expected one span for the Elasticsearch query")
		})
	}
}

func TestGetLatenciesBucketsToPoints_ErrorCases(t *testing.T) {
	tests := []struct {
		name            string
		buckets         []*elastic.AggregationBucketHistogramItem
		percentileValue float64
	}{
		{
			name:            "missing percentiles aggregation",
			percentileValue: 95.0,
			buckets: []*elastic.AggregationBucketHistogramItem{
				{
					Key:          1749894900000,
					DocCount:     1,
					Aggregations: map[string]json.RawMessage{},
				},
			},
		},
		{
			name:            "missing percentile key",
			percentileValue: 95.0,
			buckets: []*elastic.AggregationBucketHistogramItem{
				{
					Key:      1749894900000,
					DocCount: 1,
					Aggregations: map[string]json.RawMessage{
						percentilesAggName: json.RawMessage(`{"values": {"90.0": 200.0}}`),
					},
				},
			},
		},
		{
			name: "nil percentile value",
			buckets: []*elastic.AggregationBucketHistogramItem{
				{
					Key:      1749894900000,
					DocCount: 1,
					Aggregations: map[string]json.RawMessage{
						percentilesAggName: json.RawMessage(`{"values": {"95.0": null}}`),
					},
				},
			},
		},
	}

	for _, tt := range tests {
		t.Run(tt.name, func(t *testing.T) {
			result := getLatenciesBucketsToPoints(tt.buckets, tt.percentileValue)
			require.Nil(t, result)
		})
	}
}

func TestGetErrorRates(t *testing.T) {
	reader, _ := setupMetricsReaderAndServer(t, "", mockEsValidResponse)
	r, err := reader.GetErrorRates(context.Background(), &metricstore.ErrorRateQueryParameters{})
	assert.Zero(t, r)
	require.ErrorIs(t, err, ErrNotImplemented)
	require.EqualError(t, err, ErrNotImplemented.Error())
}

func TestGetMinStepDuration(t *testing.T) {
	reader, _ := setupMetricsReaderAndServer(t, "", mockEsValidResponse)
	minStep, err := reader.GetMinStepDuration(context.Background(), &metricstore.MinStepDurationQueryParameters{})
	require.NoError(t, err)
	assert.Equal(t, time.Millisecond, minStep)
}

func TestGetCallRateBucketsToPoints_ErrorCases(t *testing.T) {
	tests := []struct {
		name    string
		buckets []*elastic.AggregationBucketHistogramItem
	}{
		{
			name: "nil cumulative sum value",
			buckets: []*elastic.AggregationBucketHistogramItem{
				{
					Key:      1749894900000,
					DocCount: 1,
					Aggregations: map[string]json.RawMessage{
						culmuAggName: json.RawMessage(`{"value": null}`),
					},
				},
			},
		},
	}

	for _, tt := range tests {
		t.Run(tt.name, func(t *testing.T) {
			result := bucketsToCallRate(tt.buckets)
			assert.True(t, math.IsNaN(result[0].Value))
		})
	}
}

func sendResponse(t *testing.T, w http.ResponseWriter, responseFile string) {
	bytes, err := os.ReadFile(responseFile)
	require.NoError(t, err)

	_, err = w.Write(bytes)
	require.NoError(t, err)
}

func startMockEsServer(t *testing.T, wantEsQuery string, responseFile string) *httptest.Server {
	return httptest.NewServer(http.HandlerFunc(func(w http.ResponseWriter, r *http.Request) {
		w.Header().Set("Content-Type", "application/json")
		w.WriteHeader(http.StatusOK)

		// Handle initial ping request
		if r.Method == http.MethodHead || r.URL.Path == "/" {
			sendResponse(t, w, mockEsValidResponse)
			return
		}

		// Read request body
		body, err := io.ReadAll(r.Body)
		assert.NoError(t, err, "Failed to read request body")
		defer r.Body.Close()

		// Validate query if provided
		if wantEsQuery != "" {
			var expected, actual map[string]any
			assert.NoError(t, json.Unmarshal([]byte(wantEsQuery), &expected))
			assert.NoError(t, json.Unmarshal(body, &actual))
			normalizeScripts(expected)
			normalizeScripts(actual)

			compareQueryStructure(t, expected, actual)
		}

		sendResponse(t, w, responseFile)
	}))
}

func normalizeScripts(m any) {
	if m, ok := m.(map[string]any); ok {
		if script, ok := m["script"].(map[string]any); ok {
			if source, ok := script["source"].(string); ok {
				// Remove whitespace and newlines for comparison
				script["source"] = strings.Join(strings.Fields(source), " ")
			}
		}
		for _, v := range m {
			normalizeScripts(v)
		}
	}
}

func compareQueryStructure(t *testing.T, expected, actual map[string]any) {
	// Compare the bool query structure (without time ranges)
	if expectedQuery, ok := expected["query"].(map[string]any); ok {
		actualQuery := actual["query"].(map[string]any)
		compareBoolQuery(t, expectedQuery, actualQuery)
	}

	// Compare aggregations
	if expectedAggs, ok := expected["aggregations"].(map[string]any); ok {
		actualAggs := actual["aggregations"].(map[string]any)
		// For convenience, we remove date_histogram for easier comparison here because date_histogram includes time bounds which can vary by a few milliseconds
		removeHistogramBounds(expectedAggs)
		removeHistogramBounds(actualAggs)

		assert.Equal(t, expectedAggs, actualAggs, "Aggregations mismatch")
	}
}

// Simple helper to remove extended_bounds from any date_histogram
func removeHistogramBounds(aggs map[string]any) {
	for _, agg := range aggs {
		aggMap, ok := agg.(map[string]any)
		if !ok {
			continue
		}

		// Remove from date_histogram if present
		if histo, ok := aggMap["date_histogram"].(map[string]any); ok {
			delete(histo, "extended_bounds")
		}

		// Handle nested aggregations
		if nested, ok := aggMap["aggregations"].(map[string]any); ok {
			removeHistogramBounds(nested)
		}
	}
}

func compareBoolQuery(t *testing.T, expected, actual map[string]any) {
	expectedBool, eok := expected["bool"].(map[string]any)
	actualBool, aok := actual["bool"].(map[string]any)

	if !eok || !aok {
		return
	}

	// Compare filters (excluding time ranges)
	if expectedFilters, ok := expectedBool["filter"].([]any); ok {
		actualFilters := actualBool["filter"].([]any)
		compareFilters(t, expectedFilters, actualFilters)
	}
}

func compareFilters(t *testing.T, expected, actual []any) {
	// We'll compare the same number of filters, but skip time ranges
	assert.Len(t, actual, len(expected), "Different number of filters")

	for i := range expected {
		expectedFilter := expected[i].(map[string]any)
		actualFilter := actual[i].(map[string]any)

		// Skip range queries entirely
		if _, isRange := expectedFilter["range"]; isRange {
			continue
		}

		assert.Equal(t, expectedFilter, actualFilter, "Filter mismatch at index %d", i)
	}
}

func setupMetricsReaderAndServer(t *testing.T, wantEsQuery string, responseFile string) (*MetricsReader, *tracetest.InMemoryExporter) {
	logger, _ := zap.NewDevelopment() // Use development logger for client-side logs
	tracer, exporter := tracerProvider(t)

	mockServer := startMockEsServer(t, wantEsQuery, responseFile)

	t.Cleanup(mockServer.Close)
	cfg := config.Configuration{
		Servers:  []string{mockServer.URL},
		LogLevel: "debug",
		Tags: config.TagsAsFields{
			Include:        "span.kind,error",
			DotReplacement: "@",
		},
	}

	client := clientProvider(t, &cfg, logger, esmetrics.NullFactory)
	reader := NewMetricsReader(client, cfg, logger, tracer)
	require.NotNil(t, reader)

	return reader, exporter
}

func buildTestBaseQueryParameters(tc metricsTestCase) metricstore.BaseQueryParameters {
	endTime := time.UnixMilli(1749894900000)
	lookback := 6 * time.Hour
	step := time.Minute
	ratePer := 10 * time.Minute

	return metricstore.BaseQueryParameters{
		ServiceNames:     tc.serviceNames,
		GroupByOperation: tc.groupByOp,
		EndTime:          &endTime,
		Lookback:         &lookback,
		Step:             &step,
		RatePer:          &ratePer,
		SpanKinds:        tc.spanKinds,
	}
}<|MERGE_RESOLUTION|>--- conflicted
+++ resolved
@@ -205,11 +205,8 @@
 			reader, _ := setupMetricsReaderAndServer(t, "", mockEmptyResponse)
 			callRateMetricFamily, err := reader.GetCallRates(context.Background(), &metricstore.CallRateQueryParameters{BaseQueryParameters: tc.params})
 			helperAssertError(t, err, tc.wantErr, callRateMetricFamily)
-<<<<<<< HEAD
 			latenciesMetricFamily, err := reader.GetLatencies(context.Background(), &metricstore.LatenciesQueryParameters{BaseQueryParameters: tc.params})
 			helperAssertError(t, err, tc.wantErr, latenciesMetricFamily)
-=======
->>>>>>> 10e7ea92
 		})
 	}
 }
@@ -583,8 +580,8 @@
 
 	for _, tt := range tests {
 		t.Run(tt.name, func(t *testing.T) {
-			result := getLatenciesBucketsToPoints(tt.buckets, tt.percentileValue)
-			require.Nil(t, result)
+			result := bucketsToLatencies(tt.buckets, tt.percentileValue)
+			assert.True(t, math.IsNaN(result[0].Value))
 		})
 	}
 }
