--- conflicted
+++ resolved
@@ -136,13 +136,8 @@
 }
 
 func TestEmptyFactoryConfig(t *testing.T) {
-<<<<<<< HEAD
 	cfg := promCfg.Configuration{}
 	_, err := NewFactoryWithConfig(cfg, telemetry.NoopSettings(), nil)
-=======
-	cfg := promcfg.Configuration{}
-	_, err := NewFactoryWithConfig(cfg, telemetry.NoopSettings())
->>>>>>> 58bea788
 	require.Error(t, err)
 }
 
