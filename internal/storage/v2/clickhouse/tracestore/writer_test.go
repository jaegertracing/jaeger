--- conflicted
+++ resolved
@@ -94,7 +94,6 @@
 	for i, expected := range multipleSpans {
 		row := conn.batch.appended[i]
 
-<<<<<<< HEAD
 		require.Equal(t, expected.id, row[0])                    // SpanID
 		require.Equal(t, expected.traceID, row[1])               // TraceID
 		require.Equal(t, expected.traceState, row[2])            // TraceState
@@ -106,37 +105,12 @@
 		require.Equal(t, expected.statusMessage, row[8])         // Status message
 		require.EqualValues(t, expected.rawDuration, row[9])     // Duration
 
-		// Fields 10-33 are attributes, events, and links (verified by successful batch.Append)
+		// Fields 10-34 are attributes, events, and links (verified by successful batch.Append)
 		// These fields are tested indirectly - if batch.Append succeeds, the structure is correct
 
 		require.Equal(t, expected.serviceName, row[35])  // Service name (field 36, index 35)
 		require.Equal(t, expected.scopeName, row[36])    // Scope name (field 37, index 36)
 		require.Equal(t, expected.scopeVersion, row[37]) // Scope version (field 38, index 37)
-=======
-		require.Equal(t, expected.id, row[0])                      // SpanID
-		require.Equal(t, expected.traceID, row[1])                 // TraceID
-		require.Equal(t, expected.traceState, row[2])              // TraceState
-		require.Equal(t, expected.parentSpanID, row[3])            // ParentSpanID
-		require.Equal(t, expected.name, row[4])                    // Name
-		require.Equal(t, strings.ToLower(expected.kind), row[5])   // Kind
-		require.Equal(t, expected.startTime, row[6])               // StartTimestamp
-		require.Equal(t, expected.statusCode, row[7])              // Status code
-		require.Equal(t, expected.statusMessage, row[8])           // Status message
-		require.EqualValues(t, expected.rawDuration, row[9])       // Duration
-		require.Equal(t, expected.serviceName, row[10])            // Service name
-		require.Equal(t, expected.scopeName, row[11])              // Scope name
-		require.Equal(t, expected.scopeVersion, row[12])           // Scope version
-		require.Equal(t, expected.boolAttributeKeys, row[13])      // Bool attribute keys
-		require.Equal(t, expected.boolAttributeValues, row[14])    // Bool attribute values
-		require.Equal(t, expected.doubleAttributeKeys, row[15])    // Double attribute keys
-		require.Equal(t, expected.doubleAttributeValues, row[16])  // Double attribute values
-		require.Equal(t, expected.intAttributeKeys, row[17])       // Int attribute keys
-		require.Equal(t, expected.intAttributeValues, row[18])     // Int attribute values
-		require.Equal(t, expected.strAttributeKeys, row[19])       // Str attribute keys
-		require.Equal(t, expected.strAttributeValues, row[20])     // Str attribute values
-		require.Equal(t, expected.complexAttributeKeys, row[21])   // Complex attribute keys
-		require.Equal(t, expected.complexAttributeValues, row[22]) // Complex attribute values
->>>>>>> 5f9ea63b
 	}
 }
 
