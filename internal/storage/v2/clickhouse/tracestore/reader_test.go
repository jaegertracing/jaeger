// Copyright (c) 2025 The Jaeger Authors.
// SPDX-License-Identifier: Apache-2.0

package tracestore

import (
	"context"
	"errors"
	"fmt"
	"reflect"
	"testing"
	"time"

	"github.com/stretchr/testify/assert"
	"github.com/stretchr/testify/require"
	"go.opentelemetry.io/collector/pdata/pcommon"
	"go.opentelemetry.io/collector/pdata/ptrace"

	"github.com/jaegertracing/jaeger/internal/jiter"
	"github.com/jaegertracing/jaeger/internal/storage/v2/api/tracestore"
	"github.com/jaegertracing/jaeger/internal/storage/v2/clickhouse/tracestore/dbmodel"
)

<<<<<<< HEAD
func scanSpanRowFn() func(dest any, src testdata.SpanRow) error {
	return func(dest any, src testdata.SpanRow) error {
=======
var traceID = pcommon.TraceID([16]byte{0, 0, 0, 0, 0, 0, 0, 0, 0, 0, 0, 0, 0, 0, 0, 1})

var now = time.Date(2025, 6, 14, 10, 0, 0, 0, time.UTC)

var singleSpan = []*spanRow{
	{
		id:                          "0000000000000001",
		traceID:                     traceID.String(),
		traceState:                  "state1",
		name:                        "GET /api/user",
		kind:                        "Server",
		startTime:                   now,
		statusCode:                  "Ok",
		statusMessage:               "success",
		rawDuration:                 1_000_000_000,
		boolAttributeKeys:           []string{"authenticated", "cache_hit"},
		boolAttributeValues:         []bool{true, false},
		doubleAttributeKeys:         []string{"response_time", "cpu_usage"},
		doubleAttributeValues:       []float64{0.123, 45.67},
		intAttributeKeys:            []string{"user_id", "request_size"},
		intAttributeValues:          []int64{12345, 1024},
		strAttributeKeys:            []string{"http.method", "http.url"},
		strAttributeValues:          []string{"GET", "/api/user"},
		complexAttributeKeys:        []string{"@bytes@request_body"},
		complexAttributeValues:      []string{"eyJuYW1lIjoidGVzdCJ9"},
		eventNames:                  []string{"login"},
		eventTimestamps:             []time.Time{now},
		eventBoolAttributeKeys:      [][]string{{"event.authenticated", "event.cached"}},
		eventBoolAttributeValues:    [][]bool{{true, false}},
		eventDoubleAttributeKeys:    [][]string{{"event.response_time"}},
		eventDoubleAttributeValues:  [][]float64{{0.001}},
		eventIntAttributeKeys:       [][]string{{"event.sequence"}},
		eventIntAttributeValues:     [][]int64{{1}},
		eventStrAttributeKeys:       [][]string{{"event.message"}},
		eventStrAttributeValues:     [][]string{{"user login successful"}},
		eventComplexAttributeKeys:   [][]string{{"@bytes@event.payload"}},
		eventComplexAttributeValues: [][]string{{"eyJ1c2VyX2lkIjoxMjM0NX0="}},
		linkTraceIDs:                []string{"00000000000000000000000000000002"},
		linkSpanIDs:                 []string{"0000000000000002"},
		linkTraceStates:             []string{"state2"},
		serviceName:                 "user-service",
		scopeName:                   "auth-scope",
		scopeVersion:                "v1.0.0",
	},
}

var multipleSpans = []*spanRow{
	{
		id:                          "0000000000000001",
		traceID:                     traceID.String(),
		traceState:                  "state1",
		name:                        "GET /api/user",
		kind:                        "Server",
		startTime:                   now,
		statusCode:                  "Ok",
		statusMessage:               "success",
		rawDuration:                 1_000_000_000,
		boolAttributeKeys:           []string{"authenticated", "cache_hit"},
		boolAttributeValues:         []bool{true, false},
		doubleAttributeKeys:         []string{"response_time", "cpu_usage"},
		doubleAttributeValues:       []float64{0.123, 45.67},
		intAttributeKeys:            []string{"user_id", "request_size"},
		intAttributeValues:          []int64{12345, 1024},
		strAttributeKeys:            []string{"http.method", "http.url"},
		strAttributeValues:          []string{"GET", "/api/user"},
		complexAttributeKeys:        []string{"@bytes@request_body"},
		complexAttributeValues:      []string{"eyJuYW1lIjoidGVzdCJ9"},
		eventNames:                  []string{"login"},
		eventTimestamps:             []time.Time{now},
		eventBoolAttributeKeys:      [][]string{{"event.authenticated", "event.cached"}},
		eventBoolAttributeValues:    [][]bool{{true, false}},
		eventDoubleAttributeKeys:    [][]string{{"event.response_time"}},
		eventDoubleAttributeValues:  [][]float64{{0.001}},
		eventIntAttributeKeys:       [][]string{{"event.sequence"}},
		eventIntAttributeValues:     [][]int64{{1}},
		eventStrAttributeKeys:       [][]string{{"event.message"}},
		eventStrAttributeValues:     [][]string{{"user login successful"}},
		eventComplexAttributeKeys:   [][]string{{"@bytes@event.payload"}},
		eventComplexAttributeValues: [][]string{{"eyJ1c2VyX2lkIjoxMjM0NX0="}},
		linkTraceIDs:                []string{"00000000000000000000000000000002"},
		linkSpanIDs:                 []string{"0000000000000002"},
		linkTraceStates:             []string{"state2"},
		serviceName:                 "user-service",
		scopeName:                   "auth-scope",
		scopeVersion:                "v1.0.0",
	},
	{
		id:                          "0000000000000003",
		traceID:                     traceID.String(),
		traceState:                  "state1",
		parentSpanID:                "0000000000000001",
		name:                        "SELECT /db/query",
		kind:                        "Client",
		startTime:                   now.Add(10 * time.Millisecond),
		statusCode:                  "Ok",
		statusMessage:               "success",
		rawDuration:                 500_000_000,
		boolAttributeKeys:           []string{"db.cached", "db.readonly"},
		boolAttributeValues:         []bool{false, true},
		doubleAttributeKeys:         []string{"db.latency", "db.connections"},
		doubleAttributeValues:       []float64{0.05, 5.0},
		intAttributeKeys:            []string{"db.rows_affected", "db.connection_id"},
		intAttributeValues:          []int64{150, 42},
		strAttributeKeys:            []string{"db.statement", "db.name"},
		strAttributeValues:          []string{"SELECT * FROM users", "userdb"},
		complexAttributeKeys:        []string{"@bytes@db.query_plan"},
		complexAttributeValues:      []string{"UExBTiBTRUxFQ1Q="},
		eventNames:                  []string{"query-start", "query-end"},
		eventTimestamps:             []time.Time{now.Add(10 * time.Millisecond), now.Add(510 * time.Millisecond)},
		eventBoolAttributeKeys:      [][]string{{"db.optimized", "db.indexed"}, {"db.cached", "db.successful"}},
		eventBoolAttributeValues:    [][]bool{{true, false}, {true, false}},
		eventDoubleAttributeKeys:    [][]string{{"db.query_time"}, {"db.result_time"}},
		eventDoubleAttributeValues:  [][]float64{{0.001}, {0.5}},
		eventIntAttributeKeys:       [][]string{{"db.connection_pool_size"}, {"db.result_count"}},
		eventIntAttributeValues:     [][]int64{{10}, {150}},
		eventStrAttributeKeys:       [][]string{{"db.event.type"}, {"db.event.status"}},
		eventStrAttributeValues:     [][]string{{"query_execution_start"}, {"query_execution_complete"}},
		eventComplexAttributeKeys:   [][]string{{"@bytes@db.query_metadata"}, {"@bytes@db.result_metadata"}},
		eventComplexAttributeValues: [][]string{{"eyJxdWVyeV9pZCI6MTIzfQ=="}, {"eyJyb3dfY291bnQiOjE1MH0="}},
		linkTraceIDs:                []string{},
		linkSpanIDs:                 []string{},
		linkTraceStates:             []string{},
		serviceName:                 "db-service",
		scopeName:                   "db-scope",
		scopeVersion:                "v1.0.0",
	},
}

type testDriver struct {
	driver.Conn

	t             *testing.T
	rows          driver.Rows
	expectedQuery string
	err           error
}

func (t *testDriver) Query(_ context.Context, query string, _ ...any) (driver.Rows, error) {
	require.Equal(t.t, t.expectedQuery, query)
	return t.rows, t.err
}

type testRows[T any] struct {
	driver.Rows

	data     []T
	index    int
	scanErr  error
	scanFn   func(dest any, src T) error
	closeErr error
}

func (tr *testRows[T]) Close() error {
	return tr.closeErr
}

func (tr *testRows[T]) Next() bool {
	return tr.index < len(tr.data)
}

func (tr *testRows[T]) ScanStruct(dest any) error {
	if tr.scanErr != nil {
		return tr.scanErr
	}
	if tr.index >= len(tr.data) {
		return errors.New("no more rows")
	}
	if tr.scanFn == nil {
		return errors.New("scanFn is not provided")
	}
	err := tr.scanFn(dest, tr.data[tr.index])
	tr.index++
	return err
}

func (tr *testRows[T]) Scan(dest ...any) error {
	if tr.scanErr != nil {
		return tr.scanErr
	}
	if tr.index >= len(tr.data) {
		return errors.New("no more rows")
	}
	if tr.scanFn == nil {
		return errors.New("scanFn is not provided")
	}
	err := tr.scanFn(dest, tr.data[tr.index])
	tr.index++
	return err
}

func scanSpanRowFn() func(dest any, src *spanRow) error {
	return func(dest any, src *spanRow) error {
>>>>>>> 34d99f7e
		ptrs, ok := dest.([]any)
		if !ok {
			return fmt.Errorf("expected []any for dest, got %T", dest)
		}
		if len(ptrs) != 38 {
			return fmt.Errorf("expected 38 destination arguments, got %d", len(ptrs))
		}

		values := []any{
			&src.id,
			&src.traceID,
			&src.traceState,
			&src.parentSpanID,
			&src.name,
			&src.kind,
			&src.startTime,
			&src.statusCode,
			&src.statusMessage,
			&src.rawDuration,
			&src.boolAttributeKeys,
			&src.boolAttributeValues,
			&src.doubleAttributeKeys,
			&src.doubleAttributeValues,
			&src.intAttributeKeys,
			&src.intAttributeValues,
			&src.strAttributeKeys,
			&src.strAttributeValues,
			&src.complexAttributeKeys,
			&src.complexAttributeValues,
			&src.eventNames,
			&src.eventTimestamps,
			&src.eventBoolAttributeKeys,
			&src.eventBoolAttributeValues,
			&src.eventDoubleAttributeKeys,
			&src.eventDoubleAttributeValues,
			&src.eventIntAttributeKeys,
			&src.eventIntAttributeValues,
			&src.eventStrAttributeKeys,
			&src.eventStrAttributeValues,
			&src.eventComplexAttributeKeys,
			&src.eventComplexAttributeValues,
			&src.linkTraceIDs,
			&src.linkSpanIDs,
			&src.linkTraceStates,
			&src.serviceName,
			&src.scopeName,
			&src.scopeVersion,
		}

		for i := range ptrs {
			reflect.ValueOf(ptrs[i]).Elem().Set(reflect.ValueOf(values[i]).Elem())
		}
		return nil
	}
}

func TestGetTraces_Success(t *testing.T) {
	tests := []struct {
		name     string
		data     []*spanRow
		expected []ptrace.Traces
	}{
		{
			name: "single span",
			data: singleSpan,
		},
		{
			name: "multiple spans",
			data: multipleSpans,
		},
	}

	for _, tt := range tests {
		t.Run(tt.name, func(t *testing.T) {
			conn := &testDriver{
				t:             t,
				expectedQuery: sqlSelectSpansByTraceID,
				rows: &testRows[*spanRow]{
					data:   tt.data,
					scanFn: scanSpanRowFn(),
				},
			}

			reader := NewReader(conn)
			getTracesIter := reader.GetTraces(context.Background(), tracestore.GetTraceParams{
				TraceID: traceID,
			})
			traces, err := jiter.FlattenWithErrors(getTracesIter)

			require.NoError(t, err)
			requireTracesEqual(t, tt.data, traces)
		})
	}
}

func TestGetTraces_ErrorCases(t *testing.T) {
	tests := []struct {
		name        string
		driver      *testDriver
		expectedErr string
	}{
		{
			name: "QueryError",
			driver: &testDriver{
				t:             t,
				expectedQuery: sqlSelectSpansByTraceID,
				err:           assert.AnError,
			},
			expectedErr: "failed to query trace",
		},
		{
			name: "ScanError",
			driver: &testDriver{
				t:             t,
				expectedQuery: sqlSelectSpansByTraceID,
				rows: &testRows[*spanRow]{
					data:    singleSpan,
					scanErr: assert.AnError,
				},
			},
			expectedErr: "failed to scan span row",
		},
		{
			name: "CloseError",
			driver: &testDriver{
				t:             t,
				expectedQuery: sqlSelectSpansByTraceID,
				rows: &testRows[*spanRow]{
					data:     singleSpan,
					scanFn:   scanSpanRowFn(),
					closeErr: assert.AnError,
				},
			},
			expectedErr: "failed to close rows",
		},
	}

	for _, test := range tests {
		t.Run(test.name, func(t *testing.T) {
			reader := NewReader(test.driver)
			iter := reader.GetTraces(context.Background(), tracestore.GetTraceParams{
				TraceID: traceID,
			})
			_, err := jiter.FlattenWithErrors(iter)
			require.ErrorContains(t, err, test.expectedErr)
		})
	}
}

func TestGetTraces_ScanErrorContinues(t *testing.T) {
	scanCalled := 0

	scanFn := func(dest any, src *spanRow) error {
		scanCalled++
		if scanCalled == 1 {
			return assert.AnError // simulate scan error on the first row
		}
		return scanSpanRowFn()(dest, src)
	}

	conn := &testDriver{
		t:             t,
		expectedQuery: sqlSelectSpansByTraceID,
		rows: &testRows[*spanRow]{
			data:   multipleSpans,
			scanFn: scanFn,
		},
	}

	reader := NewReader(conn)
	getTracesIter := reader.GetTraces(context.Background(), tracestore.GetTraceParams{
		TraceID: traceID,
	})

	expected := multipleSpans[1:] // skip the first span which caused the error
	for trace, err := range getTracesIter {
		if err != nil {
			require.ErrorIs(t, err, assert.AnError)
			continue
		}
		requireTracesEqual(t, expected, trace)
	}
}

func TestGetTraces_YieldFalseOnSuccessStopsIteration(t *testing.T) {
	conn := &testDriver{
		t:             t,
		expectedQuery: sqlSelectSpansByTraceID,
		rows: &testRows[*spanRow]{
			data:   multipleSpans,
			scanFn: scanSpanRowFn(),
		},
	}

	reader := NewReader(conn)
	getTracesIter := reader.GetTraces(context.Background(), tracestore.GetTraceParams{
		TraceID: traceID,
	})

	var gotTraces []ptrace.Traces
	getTracesIter(func(traces []ptrace.Traces, err error) bool {
		require.NoError(t, err)
		gotTraces = append(gotTraces, traces...)
		return false // stop iteration after the first span
	})

	require.Len(t, gotTraces, 1)
	requireTracesEqual(t, multipleSpans[0:1], gotTraces)
}

func TestGetServices(t *testing.T) {
	tests := []struct {
		name        string
		conn        *testDriver
		expected    []string
		expectError string
	}{
		{
			name: "successfully returns services",
			conn: &testDriver{
				t:             t,
				expectedQuery: sqlSelectAllServices,
				rows: &testRows[dbmodel.Service]{
					data: []dbmodel.Service{
						{Name: "serviceA"},
						{Name: "serviceB"},
						{Name: "serviceC"},
					},
					scanFn: func(dest any, src dbmodel.Service) error {
						svc, ok := dest.(*dbmodel.Service)
						if !ok {
							return errors.New("dest is not *dbmodel.Service")
						}
						*svc = src
						return nil
					},
				},
			},
			expected: []string{"serviceA", "serviceB", "serviceC"},
		},
		{
			name: "query error",
			conn: &testDriver{
				t:             t,
				expectedQuery: sqlSelectAllServices,
				err:           assert.AnError,
			},
			expectError: "failed to query services",
		},
		{
			name: "scan error",
			conn: &testDriver{
				t:             t,
				expectedQuery: sqlSelectAllServices,
				rows: &testRows[dbmodel.Service]{
					data: []dbmodel.Service{
						{Name: "serviceA"},
						{Name: "serviceB"},
						{Name: "serviceC"},
					},
					scanFn: func(dest any, src dbmodel.Service) error {
						svc, ok := dest.(*dbmodel.Service)
						if !ok {
							return errors.New("dest is not *dbmodel.Service")
						}
						*svc = src
						return nil
					},
					scanErr: assert.AnError,
				},
			},
			expectError: "failed to scan row",
		},
	}

	for _, test := range tests {
		t.Run(test.name, func(t *testing.T) {
			reader := NewReader(test.conn)

			result, err := reader.GetServices(context.Background())

			if test.expectError != "" {
				require.ErrorContains(t, err, test.expectError)
			} else {
				require.NoError(t, err)
				require.Equal(t, test.expected, result)
			}
		})
	}
}

func TestGetOperations(t *testing.T) {
	tests := []struct {
		name        string
		conn        *testDriver
		query       tracestore.OperationQueryParams
		expected    []tracestore.Operation
		expectError string
	}{
		{
			name: "successfully returns operations for all kinds",
			conn: &testDriver{
				t:             t,
				expectedQuery: sqlSelectOperationsAllKinds,
				rows: &testRows[dbmodel.Operation]{
					data: []dbmodel.Operation{
						{Name: "operationA"},
						{Name: "operationB"},
						{Name: "operationC"},
					},
					scanFn: func(dest any, src dbmodel.Operation) error {
						svc, ok := dest.(*dbmodel.Operation)
						if !ok {
							return errors.New("dest is not *dbmodel.Operation")
						}
						*svc = src
						return nil
					},
				},
			},
			query: tracestore.OperationQueryParams{
				ServiceName: "serviceA",
			},
			expected: []tracestore.Operation{
				{
					Name: "operationA",
				},
				{
					Name: "operationB",
				},
				{
					Name: "operationC",
				},
			},
		},
		{
			name: "successfully returns operations by kind",
			conn: &testDriver{
				t:             t,
				expectedQuery: sqlSelectOperationsByKind,
				rows: &testRows[dbmodel.Operation]{
					data: []dbmodel.Operation{
						{Name: "operationA", SpanKind: "server"},
						{Name: "operationB", SpanKind: "server"},
						{Name: "operationC", SpanKind: "server"},
					},
					scanFn: func(dest any, src dbmodel.Operation) error {
						svc, ok := dest.(*dbmodel.Operation)
						if !ok {
							return errors.New("dest is not *dbmodel.Operation")
						}
						*svc = src
						return nil
					},
				},
			},
			query: tracestore.OperationQueryParams{
				ServiceName: "serviceA",
				SpanKind:    "server",
			},
			expected: []tracestore.Operation{
				{
					Name:     "operationA",
					SpanKind: "server",
				},
				{
					Name:     "operationB",
					SpanKind: "server",
				},
				{
					Name:     "operationC",
					SpanKind: "server",
				},
			},
		},
		{
			name: "query error",
			conn: &testDriver{
				t:             t,
				expectedQuery: sqlSelectOperationsAllKinds,
				err:           assert.AnError,
			},
			expectError: "failed to query operations",
		},
		{
			name: "scan error",
			conn: &testDriver{
				t:             t,
				expectedQuery: sqlSelectOperationsAllKinds,
				rows: &testRows[dbmodel.Operation]{
					data: []dbmodel.Operation{
						{Name: "operationA"},
						{Name: "operationB"},
						{Name: "operationC"},
					},
					scanFn: func(dest any, src dbmodel.Operation) error {
						svc, ok := dest.(*dbmodel.Operation)
						if !ok {
							return errors.New("dest is not *dbmodel.Operation")
						}
						*svc = src
						return nil
					},
					scanErr: assert.AnError,
				},
			},
			expectError: "failed to scan row",
		},
	}

	for _, test := range tests {
		t.Run(test.name, func(t *testing.T) {
			reader := NewReader(test.conn)

			result, err := reader.GetOperations(context.Background(), test.query)

			if test.expectError != "" {
				require.ErrorContains(t, err, test.expectError)
			} else {
				require.NoError(t, err)
				require.Equal(t, test.expected, result)
			}
		})
	}
}<|MERGE_RESOLUTION|>--- conflicted
+++ resolved
@@ -21,10 +21,6 @@
 	"github.com/jaegertracing/jaeger/internal/storage/v2/clickhouse/tracestore/dbmodel"
 )
 
-<<<<<<< HEAD
-func scanSpanRowFn() func(dest any, src testdata.SpanRow) error {
-	return func(dest any, src testdata.SpanRow) error {
-=======
 var traceID = pcommon.TraceID([16]byte{0, 0, 0, 0, 0, 0, 0, 0, 0, 0, 0, 0, 0, 0, 0, 1})
 
 var now = time.Date(2025, 6, 14, 10, 0, 0, 0, time.UTC)
@@ -217,7 +213,6 @@
 
 func scanSpanRowFn() func(dest any, src *spanRow) error {
 	return func(dest any, src *spanRow) error {
->>>>>>> 34d99f7e
 		ptrs, ok := dest.([]any)
 		if !ok {
 			return fmt.Errorf("expected []any for dest, got %T", dest)
