--- conflicted
+++ resolved
@@ -102,15 +102,9 @@
 	  "number" : "3.0.0",
 	  "build_type" : "tar",
 	  "build_hash" : "34550c5b17124ddc59458ef774f6b43a086522e3",
-<<<<<<< HEAD
-	  "build_date" : "2021-07-02T23:22:21.383695Z",
-	  "build_snapshot" : false,
-	  "lucene_version" : "10.0.1",
-=======
 	  "build_date" : "2025-05-06T23:22:21.383695Z",
 	  "build_snapshot" : false,
 	  "lucene_version" : "10.0.0",
->>>>>>> 4d6ac935
 	  "minimum_wire_compatibility_version" : "6.8.0",
 	  "minimum_index_compatibility_version" : "6.0.0-beta1"
 	},
