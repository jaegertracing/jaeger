// Copyright (c) 2019 The Jaeger Authors.
// Copyright (c) 2017 Uber Technologies, Inc.
// SPDX-License-Identifier: Apache-2.0

package spanstore

import (
	"bytes"
	"context"
	"encoding/json"
	"errors"
	"fmt"
	"strings"
	"time"

	"github.com/olivere/elastic/v7"
	"go.opentelemetry.io/collector/featuregate"
	"go.opentelemetry.io/otel/attribute"
	"go.opentelemetry.io/otel/codes"
	"go.opentelemetry.io/otel/trace"
	"go.uber.org/zap"

	"github.com/jaegertracing/jaeger-idl/model/v1"
	es "github.com/jaegertracing/jaeger/internal/storage/elasticsearch"
	cfg "github.com/jaegertracing/jaeger/internal/storage/elasticsearch/config"
	"github.com/jaegertracing/jaeger/internal/storage/elasticsearch/dbmodel"
)

const (
	spanIndexBaseName    = "jaeger-span-"
	serviceIndexBaseName = "jaeger-service-"
	traceIDAggregation   = "traceIDs"
	indexPrefixSeparator = "-"

	traceIDField           = "traceID"
	durationField          = "duration"
	startTimeField         = "startTime"
	startTimeMillisField   = "startTimeMillis"
	serviceNameField       = "process.serviceName"
	operationNameField     = "operationName"
	objectTagsField        = "tag"
	objectProcessTagsField = "process.tag"
	nestedTagsField        = "tags"
	nestedProcessTagsField = "process.tags"
	nestedLogFieldsField   = "logs.fields"
	tagKeyField            = "key"
	tagValueField          = "value"

	defaultNumTraces = 100

	dawnOfTimeSpanAge = time.Hour * 24 * 365 * 50
)

var (
	// ErrServiceNameNotSet occurs when attempting to query with an empty service name
	ErrServiceNameNotSet = errors.New("service Name must be set")

	// ErrStartTimeMinGreaterThanMax occurs when start time min is above start time max
	ErrStartTimeMinGreaterThanMax = errors.New("start Time Minimum is above Maximum")

	// ErrDurationMinGreaterThanMax occurs when duration min is above duration max
	ErrDurationMinGreaterThanMax = errors.New("duration Minimum is above Maximum")

	// ErrMalformedRequestObject occurs when a request object is nil
	ErrMalformedRequestObject = errors.New("malformed request object")

	// ErrStartAndEndTimeNotSet occurs when start time and end time are not set
	ErrStartAndEndTimeNotSet = errors.New("start and End Time must be set")

	// ErrUnableToFindTraceIDAggregation occurs when an aggregation query for TraceIDs fail.
	ErrUnableToFindTraceIDAggregation = errors.New("could not find aggregation of traceIDs")

	defaultMaxDuration = model.DurationAsMicroseconds(time.Hour * 24)

	objectTagFieldList = []string{objectTagsField, objectProcessTagsField}

	nestedTagFieldList = []string{nestedTagsField, nestedProcessTagsField, nestedLogFieldsField}

	_ CoreSpanReader = (*SpanReader)(nil) // check API conformance

	disableLegacyIDs *featuregate.Gate
)

func init() {
	disableLegacyIDs = featuregate.GlobalRegistry().MustRegister(
		"jaeger.es.disableLegacyId",
		featuregate.StageStable, // enabled by default and cannot be disabled
		featuregate.WithRegisterFromVersion("v2.5.0"),
		featuregate.WithRegisterToVersion("v2.8.0"),
		featuregate.WithRegisterDescription("Legacy trace ids are the ids that used to be rendered with leading 0s omitted. Setting this gate to false will force the reader to search for the spans with trace ids having leading zeroes"),
		featuregate.WithRegisterReferenceURL("https://github.com/jaegertracing/jaeger/issues/1578"))
}

// SpanReader can query for and load traces from ElasticSearch
type SpanReader struct {
	client func() es.Client
	// The age of the oldest service/operation we will look for. Because indices in ElasticSearch are by day,
	// this will be rounded down to UTC 00:00 of that day.
	maxSpanAge              time.Duration
	serviceOperationStorage *ServiceOperationStorage
	spanIndexPrefix         string
	serviceIndexPrefix      string
	spanIndex               cfg.IndexOptions
	serviceIndex            cfg.IndexOptions
	timeRangeIndices        TimeRangeIndexFn
	sourceFn                sourceFn
	maxDocCount             int
	useReadWriteAliases     bool
	logger                  *zap.Logger
	tracer                  trace.Tracer
	dotReplacer             dbmodel.DotReplacer
}

// SpanReaderParams holds constructor params for NewSpanReader
type SpanReaderParams struct {
	Client              func() es.Client
	MaxSpanAge          time.Duration
	MaxDocCount         int
	IndexPrefix         cfg.IndexPrefix
	SpanAlias           string
	ServiceAlias        string
	SpanIndex           cfg.IndexOptions
	ServiceIndex        cfg.IndexOptions
	TagDotReplacement   string
	ReadAliasSuffix     string
	UseReadWriteAliases bool
	RemoteReadClusters  []string
	Logger              *zap.Logger
	Tracer              trace.Tracer
}

// NewSpanReader returns a new SpanReader with a metrics.
func NewSpanReader(p SpanReaderParams) *SpanReader {
	maxSpanAge := p.MaxSpanAge
	// Setting the maxSpanAge to a large duration will ensure all spans in the "read" alias are accessible by queries (query window = [now - maxSpanAge, now]).
	// When read/write aliases are enabled, which are required for index rollovers, only the "read" alias is queried and therefore should not affect performance.
	if p.UseReadWriteAliases {
		maxSpanAge = dawnOfTimeSpanAge
	}

	spanIndexPrefix := p.IndexPrefix.Apply(spanIndexBaseName)
	if p.SpanAlias != "" {
		spanIndexPrefix = p.SpanAlias
	}
	serviceIndexPrefix := p.IndexPrefix.Apply(serviceIndexBaseName)
	if p.ServiceAlias != "" {
		serviceIndexPrefix = p.ServiceAlias
	}

	baseTimeRangeFn := getTimeRangeIndexFn(p.UseReadWriteAliases, readAliasSuffix)
	if p.SpanAlias != "" || p.ServiceAlias != "" {
		baseTimeRangeFn = func(indexName string, _ string, _ time.Time, _ time.Time, _ time.Duration) []string {
			return []string{indexName}
		}
	}

	return &SpanReader{
		client:                  p.Client,
		maxSpanAge:              maxSpanAge,
		serviceOperationStorage: NewServiceOperationStorage(p.Client, p.Logger, 0), // the decorator takes care of metrics
		spanIndexPrefix:         spanIndexPrefix,
		serviceIndexPrefix:      serviceIndexPrefix,
		spanIndex:               p.SpanIndex,
		serviceIndex:            p.ServiceIndex,
		timeRangeIndices: LoggingTimeRangeIndexFn(
			p.Logger,
<<<<<<< HEAD
			addRemoteReadClusters(
				baseTimeRangeFn,
				p.RemoteReadClusters,
			),
=======
			TimeRangeIndicesFn(p.UseReadWriteAliases, p.ReadAliasSuffix, p.RemoteReadClusters),
>>>>>>> 7948c3b3
		),
		sourceFn:            getSourceFn(p.MaxDocCount),
		maxDocCount:         p.MaxDocCount,
		useReadWriteAliases: p.UseReadWriteAliases,
		logger:              p.Logger,
		tracer:              p.Tracer,
		dotReplacer:         dbmodel.NewDotReplacer(p.TagDotReplacement),
	}
}

type TimeRangeIndexFn func(indexName string, indexDateLayout string, startTime time.Time, endTime time.Time, reduceDuration time.Duration) []string

type sourceFn func(query elastic.Query, nextTime uint64) *elastic.SearchSource

func LoggingTimeRangeIndexFn(logger *zap.Logger, fn TimeRangeIndexFn) TimeRangeIndexFn {
	if !logger.Core().Enabled(zap.DebugLevel) {
		return fn
	}
	return func(indexName string, indexDateLayout string, startTime time.Time, endTime time.Time, reduceDuration time.Duration) []string {
		indices := fn(indexName, indexDateLayout, startTime, endTime, reduceDuration)
		logger.Debug("Reading from ES indices", zap.Strings("index", indices))
		return indices
	}
}

func TimeRangeIndicesFn(useReadWriteAliases bool, readAliasSuffix string, remoteReadClusters []string) TimeRangeIndexFn {
	suffix := ""
	if useReadWriteAliases {
		if readAliasSuffix != "" {
			suffix = readAliasSuffix
		} else {
			suffix = "read"
		}
	}
	return addRemoteReadClusters(
		getTimeRangeIndexFn(useReadWriteAliases, suffix),
		remoteReadClusters,
	)
}

func getTimeRangeIndexFn(useReadWriteAliases bool, readAlias string) TimeRangeIndexFn {
	if useReadWriteAliases {
		return func(indexPrefix, _ /* indexDateLayout */ string, _ /* startTime */ time.Time, _ /* endTime */ time.Time, _ /* reduceDuration */ time.Duration) []string {
			return []string{indexPrefix + readAlias}
		}
	}
	return timeRangeIndices
}

// Add a remote cluster prefix for each cluster and for each index and add it to the list of original indices.
// Elasticsearch cross cluster api example GET /twitter,cluster_one:twitter,cluster_two:twitter/_search.
func addRemoteReadClusters(fn TimeRangeIndexFn, remoteReadClusters []string) TimeRangeIndexFn {
	return func(indexPrefix string, indexDateLayout string, startTime time.Time, endTime time.Time, reduceDuration time.Duration) []string {
		jaegerIndices := fn(indexPrefix, indexDateLayout, startTime, endTime, reduceDuration)
		if len(remoteReadClusters) == 0 {
			return jaegerIndices
		}

		for _, jaegerIndex := range jaegerIndices {
			for _, remoteCluster := range remoteReadClusters {
				remoteIndex := remoteCluster + ":" + jaegerIndex
				jaegerIndices = append(jaegerIndices, remoteIndex)
			}
		}

		return jaegerIndices
	}
}

func getSourceFn(maxDocCount int) sourceFn {
	return func(query elastic.Query, nextTime uint64) *elastic.SearchSource {
		return elastic.NewSearchSource().
			Query(query).
			Size(maxDocCount).
			Sort("startTime", true).
			SearchAfter(nextTime)
	}
}

// timeRangeIndices returns the array of indices that we need to query, based on query params
func timeRangeIndices(indexName, indexDateLayout string, startTime time.Time, endTime time.Time, reduceDuration time.Duration) []string {
	var indices []string
	firstIndex := indexWithDate(indexName, indexDateLayout, startTime)
	currentIndex := indexWithDate(indexName, indexDateLayout, endTime)
	for currentIndex != firstIndex && endTime.After(startTime) {
		if len(indices) == 0 || indices[len(indices)-1] != currentIndex {
			indices = append(indices, currentIndex)
		}
		endTime = endTime.Add(reduceDuration)
		currentIndex = indexWithDate(indexName, indexDateLayout, endTime)
	}
	indices = append(indices, firstIndex)
	return indices
}

// GetTraces takes a traceID and returns a Trace associated with that traceID
func (s *SpanReader) GetTraces(ctx context.Context, query []dbmodel.TraceID) ([]dbmodel.Trace, error) {
	ctx, span := s.tracer.Start(ctx, "GetTrace")
	defer span.End()
	currentTime := time.Now()
	// TODO: use start time & end time in "query" struct
	return s.multiRead(ctx, query, currentTime.Add(-s.maxSpanAge), currentTime)
}

func (s *SpanReader) collectSpans(esSpansRaw []*elastic.SearchHit) ([]dbmodel.Span, error) {
	spans := make([]dbmodel.Span, len(esSpansRaw))

	for i, esSpanRaw := range esSpansRaw {
		dbSpan, err := s.unmarshalJSONSpan(esSpanRaw)
		if err != nil {
			return nil, fmt.Errorf("marshalling JSON to span object failed: %w", err)
		}
		s.mergeAllNestedAndElevatedTagsOfSpan(&dbSpan)
		spans[i] = dbSpan
	}
	return spans, nil
}

func (*SpanReader) unmarshalJSONSpan(esSpanRaw *elastic.SearchHit) (dbmodel.Span, error) {
	esSpanInByteArray := esSpanRaw.Source

	var jsonSpan dbmodel.Span

	d := json.NewDecoder(bytes.NewReader(esSpanInByteArray))
	d.UseNumber()
	if err := d.Decode(&jsonSpan); err != nil {
		return dbmodel.Span{}, err
	}
	return jsonSpan, nil
}

// GetServices returns all services traced by Jaeger, ordered by frequency
func (s *SpanReader) GetServices(ctx context.Context) ([]string, error) {
	ctx, span := s.tracer.Start(ctx, "GetService")
	defer span.End()
	currentTime := time.Now()
	jaegerIndices := s.timeRangeIndices(
		s.serviceIndexPrefix,
		s.serviceIndex.DateLayout,
		currentTime.Add(-s.maxSpanAge),
		currentTime,
		cfg.RolloverFrequencyAsNegativeDuration(s.serviceIndex.RolloverFrequency),
	)
	return s.serviceOperationStorage.getServices(ctx, jaegerIndices, s.maxDocCount)
}

// GetOperations returns all operations for a specific service traced by Jaeger
func (s *SpanReader) GetOperations(
	ctx context.Context,
	query dbmodel.OperationQueryParameters,
) ([]dbmodel.Operation, error) {
	ctx, span := s.tracer.Start(ctx, "GetOperations")
	defer span.End()
	currentTime := time.Now()
	jaegerIndices := s.timeRangeIndices(
		s.serviceIndexPrefix,
		s.serviceIndex.DateLayout,
		currentTime.Add(-s.maxSpanAge),
		currentTime,
		cfg.RolloverFrequencyAsNegativeDuration(s.serviceIndex.RolloverFrequency),
	)
	operations, err := s.serviceOperationStorage.getOperations(ctx, jaegerIndices, query.ServiceName, s.maxDocCount)
	if err != nil {
		return nil, err
	}

	// TODO: https://github.com/jaegertracing/jaeger/issues/1923
	//  - return the operations with actual span kind that meet requirement
	var result []dbmodel.Operation
	for _, operation := range operations {
		result = append(result, dbmodel.Operation{
			Name: operation,
		})
	}
	return result, err
}

func bucketToStringArray[T ~string](buckets []*elastic.AggregationBucketKeyItem) ([]T, error) {
	stringSlice := make([]T, len(buckets))
	for i, keyitem := range buckets {
		str, ok := keyitem.Key.(string)
		if !ok {
			return nil, errors.New("non-string key found in aggregation")
		}
		stringSlice[i] = T(str)
	}
	return stringSlice, nil
}

// FindTraces retrieves traces that match the traceQuery
func (s *SpanReader) FindTraces(ctx context.Context, traceQuery dbmodel.TraceQueryParameters) ([]dbmodel.Trace, error) {
	ctx, span := s.tracer.Start(ctx, "FindTraces")
	defer span.End()

	uniqueTraceIDs, err := s.FindTraceIDs(ctx, traceQuery)
	if err != nil {
		return nil, es.DetailedError(err)
	}
	return s.multiRead(ctx, uniqueTraceIDs, traceQuery.StartTimeMin, traceQuery.StartTimeMax)
}

// FindTraceIDs retrieves traces IDs that match the traceQuery
func (s *SpanReader) FindTraceIDs(ctx context.Context, traceQuery dbmodel.TraceQueryParameters) ([]dbmodel.TraceID, error) {
	ctx, span := s.tracer.Start(ctx, "FindTraceIDs")
	defer span.End()

	if err := validateQuery(traceQuery); err != nil {
		return nil, err
	}
	if traceQuery.NumTraces == 0 {
		traceQuery.NumTraces = defaultNumTraces
	}

	esTraceIDs, err := s.findTraceIDs(ctx, traceQuery)
	if err != nil {
		return nil, err
	}

	return esTraceIDs, nil
}

func (s *SpanReader) multiRead(ctx context.Context, traceIDs []dbmodel.TraceID, startTime, endTime time.Time) ([]dbmodel.Trace, error) {
	ctx, childSpan := s.tracer.Start(ctx, "multiRead")
	defer childSpan.End()

	if childSpan.IsRecording() {
		tracesIDs := make([]string, len(traceIDs))
		for i, traceID := range traceIDs {
			tracesIDs[i] = string(traceID)
		}
		childSpan.SetAttributes(attribute.Key("trace_ids").StringSlice(tracesIDs))
	}

	traces := make([]dbmodel.Trace, 0, len(traceIDs))

	if len(traceIDs) == 0 {
		return traces, nil
	}

	// Add an hour in both directions so that traces that straddle two indexes are retrieved.
	// i.e starts in one and ends in another.
	indices := s.timeRangeIndices(
		s.spanIndexPrefix,
		s.spanIndex.DateLayout,
		startTime.Add(-time.Hour),
		endTime.Add(time.Hour),
		cfg.RolloverFrequencyAsNegativeDuration(s.spanIndex.RolloverFrequency),
	)
	nextTime := model.TimeAsEpochMicroseconds(startTime.Add(-time.Hour))
	searchAfterTime := make(map[dbmodel.TraceID]uint64)
	totalDocumentsFetched := make(map[dbmodel.TraceID]int)
	tracesMap := make(map[dbmodel.TraceID]*dbmodel.Trace)
	for {
		if len(traceIDs) == 0 {
			break
		}
		searchRequests := make([]*elastic.SearchRequest, len(traceIDs))
		for i, traceID := range traceIDs {
			traceQuery := buildTraceByIDQuery(traceID)
			query := elastic.NewBoolQuery().
				Must(traceQuery)
			if s.useReadWriteAliases {
				startTimeRangeQuery := s.buildStartTimeQuery(startTime.Add(-time.Hour*24), endTime.Add(time.Hour*24))
				query = query.Must(startTimeRangeQuery)
			}

			if val, ok := searchAfterTime[traceID]; ok {
				nextTime = val
			}

			s := s.sourceFn(query, nextTime).
				TrackTotalHits(true)
			searchRequests[i] = elastic.NewSearchRequest().
				IgnoreUnavailable(true).
				Source(s)
		}
		// set traceIDs to empty
		traceIDs = nil
		results, err := s.client().MultiSearch().Add(searchRequests...).Index(indices...).Do(ctx)
		if err != nil {
			err = es.DetailedError(err)
			logErrorToSpan(childSpan, err)
			return nil, err
		}

		if len(results.Responses) == 0 {
			break
		}

		for _, result := range results.Responses {
			if result.Hits == nil || len(result.Hits.Hits) == 0 {
				continue
			}
			spans, err := s.collectSpans(result.Hits.Hits)
			if err != nil {
				err = es.DetailedError(err)
				logErrorToSpan(childSpan, err)
				return nil, err
			}
			lastSpan := spans[len(spans)-1]

			if traceSpan, ok := tracesMap[lastSpan.TraceID]; ok {
				traceSpan.Spans = append(traceSpan.Spans, spans...)
			} else {
				traces = append(traces, dbmodel.Trace{Spans: spans})
				tracesMap[lastSpan.TraceID] = &traces[len(traces)-1]
			}

			totalDocumentsFetched[lastSpan.TraceID] += len(result.Hits.Hits)
			if totalDocumentsFetched[lastSpan.TraceID] < int(result.TotalHits()) {
				traceIDs = append(traceIDs, lastSpan.TraceID)
				searchAfterTime[lastSpan.TraceID] = lastSpan.StartTime
			}
		}
	}
	return traces, nil
}

func buildTraceByIDQuery(traceID dbmodel.TraceID) elastic.Query {
	traceIDStr := string(traceID)
	if traceIDStr[0] != '0' || disableLegacyIDs.IsEnabled() {
		return elastic.NewTermQuery(traceIDField, traceIDStr)
	}
	// https://github.com/jaegertracing/jaeger/pull/1956 added leading zeros to IDs
	// So we need to also read IDs without leading zeros for compatibility with previously saved data.
	legacyTraceID := strings.TrimLeft(traceIDStr, "0")
	return elastic.NewBoolQuery().Should(
		elastic.NewTermQuery(traceIDField, traceIDStr).Boost(2),
		elastic.NewTermQuery(traceIDField, legacyTraceID))
}

func validateQuery(p dbmodel.TraceQueryParameters) error {
	if p.ServiceName == "" && len(p.Tags) > 0 {
		return ErrServiceNameNotSet
	}
	if p.StartTimeMin.IsZero() || p.StartTimeMax.IsZero() {
		return ErrStartAndEndTimeNotSet
	}
	if p.StartTimeMax.Before(p.StartTimeMin) {
		return ErrStartTimeMinGreaterThanMax
	}
	if p.DurationMin != 0 && p.DurationMax != 0 && p.DurationMin > p.DurationMax {
		return ErrDurationMinGreaterThanMax
	}
	return nil
}

func (s *SpanReader) findTraceIDs(ctx context.Context, traceQuery dbmodel.TraceQueryParameters) ([]dbmodel.TraceID, error) {
	ctx, childSpan := s.tracer.Start(ctx, "findTraceIDs")
	defer childSpan.End()
	//  Below is the JSON body to our HTTP GET request to ElasticSearch. This function creates this.
	// {
	//      "size": 0,
	//      "query": {
	//        "bool": {
	//          "must": [
	//            { "match": { "operationName":   "op1"      }},
	//            { "match": { "process.serviceName": "service1" }},
	//            { "range":  { "startTime": { "gte": 0, "lte": 90000000000000000 }}},
	//            { "range":  { "duration": { "gte": 0, "lte": 90000000000000000 }}},
	//            { "should": [
	//                   { "nested" : {
	//                      "path" : "tags",
	//                      "query" : {
	//                          "bool" : {
	//                              "must" : [
	//                              { "match" : {"tags.key" : "tag3"} },
	//                              { "match" : {"tags.value" : "xyz"} }
	//                              ]
	//                          }}}},
	//                   { "nested" : {
	//                          "path" : "process.tags",
	//                          "query" : {
	//                              "bool" : {
	//                                  "must" : [
	//                                  { "match" : {"tags.key" : "tag3"} },
	//                                  { "match" : {"tags.value" : "xyz"} }
	//                                  ]
	//                              }}}},
	//                   { "nested" : {
	//                          "path" : "logs.fields",
	//                          "query" : {
	//                              "bool" : {
	//                                  "must" : [
	//                                  { "match" : {"tags.key" : "tag3"} },
	//                                  { "match" : {"tags.value" : "xyz"} }
	//                                  ]
	//                              }}}},
	//                   { "bool":{
	//                           "must": {
	//                               "match":{ "tags.bat":{ "query":"spook" }}
	//                           }}},
	//                   { "bool":{
	//                           "must": {
	//                               "match":{ "tag.bat":{ "query":"spook" }}
	//                           }}}
	//                ]
	//              }
	//          ]
	//        }
	//      },
	//      "aggs": { "traceIDs" : { "terms" : {"size": 100,"field": "traceID" }}}
	//  }
	aggregation := s.buildTraceIDAggregation(traceQuery.NumTraces)
	boolQuery := s.buildFindTraceIDsQuery(traceQuery)
	jaegerIndices := s.timeRangeIndices(
		s.spanIndexPrefix,
		s.spanIndex.DateLayout,
		traceQuery.StartTimeMin,
		traceQuery.StartTimeMax,
		cfg.RolloverFrequencyAsNegativeDuration(s.spanIndex.RolloverFrequency),
	)

	searchService := s.client().Search(jaegerIndices...).
		Size(0). // set to 0 because we don't want actual documents.
		Aggregation(traceIDAggregation, aggregation).
		IgnoreUnavailable(true).
		Query(boolQuery)

	searchResult, err := searchService.Do(ctx)
	if err != nil {
		err = es.DetailedError(err)
		s.logger.Info("es search services failed", zap.Any("traceQuery", traceQuery), zap.Error(err))
		return nil, fmt.Errorf("search services failed: %w", err)
	}
	if searchResult.Aggregations == nil {
		return []dbmodel.TraceID{}, nil
	}
	bucket, found := searchResult.Aggregations.Terms(traceIDAggregation)
	if !found {
		return nil, ErrUnableToFindTraceIDAggregation
	}

	traceIDBuckets := bucket.Buckets
	return bucketToStringArray[dbmodel.TraceID](traceIDBuckets)
}

func (s *SpanReader) buildTraceIDAggregation(numOfTraces int) elastic.Aggregation {
	return elastic.NewTermsAggregation().
		Size(numOfTraces).
		Field(traceIDField).
		Order(startTimeField, false).
		SubAggregation(startTimeField, s.buildTraceIDSubAggregation())
}

func (*SpanReader) buildTraceIDSubAggregation() elastic.Aggregation {
	return elastic.NewMaxAggregation().
		Field(startTimeField)
}

func (s *SpanReader) buildFindTraceIDsQuery(traceQuery dbmodel.TraceQueryParameters) elastic.Query {
	boolQuery := elastic.NewBoolQuery()

	// add duration query
	if traceQuery.DurationMax != 0 || traceQuery.DurationMin != 0 {
		durationQuery := s.buildDurationQuery(traceQuery.DurationMin, traceQuery.DurationMax)
		boolQuery.Must(durationQuery)
	}

	// add startTime query
	startTimeQuery := s.buildStartTimeQuery(traceQuery.StartTimeMin, traceQuery.StartTimeMax)
	boolQuery.Must(startTimeQuery)

	// add process.serviceName query
	if traceQuery.ServiceName != "" {
		serviceNameQuery := s.buildServiceNameQuery(traceQuery.ServiceName)
		boolQuery.Must(serviceNameQuery)
	}

	// add operationName query
	if traceQuery.OperationName != "" {
		operationNameQuery := s.buildOperationNameQuery(traceQuery.OperationName)
		boolQuery.Must(operationNameQuery)
	}

	for k, v := range traceQuery.Tags {
		tagQuery := s.buildTagQuery(k, v)
		boolQuery.Must(tagQuery)
	}
	return boolQuery
}

func (*SpanReader) buildDurationQuery(durationMin time.Duration, durationMax time.Duration) elastic.Query {
	minDurationMicros := model.DurationAsMicroseconds(durationMin)
	maxDurationMicros := defaultMaxDuration
	if durationMax != 0 {
		maxDurationMicros = model.DurationAsMicroseconds(durationMax)
	}
	return elastic.NewRangeQuery(durationField).Gte(minDurationMicros).Lte(maxDurationMicros)
}

func (*SpanReader) buildStartTimeQuery(startTimeMin time.Time, startTimeMax time.Time) elastic.Query {
	minStartTimeMicros := model.TimeAsEpochMicroseconds(startTimeMin)
	maxStartTimeMicros := model.TimeAsEpochMicroseconds(startTimeMax)
	// startTimeMillisField is date field in ES mapping.
	// Using date field in range queries helps to skip search on unnecessary shards at Elasticsearch side.
	// https://discuss.elastic.co/t/timeline-query-on-timestamped-indices/129328/2
	return elastic.NewRangeQuery(startTimeMillisField).Gte(minStartTimeMicros / 1000).Lte(maxStartTimeMicros / 1000)
}

func (*SpanReader) buildServiceNameQuery(serviceName string) elastic.Query {
	return elastic.NewMatchQuery(serviceNameField, serviceName)
}

func (*SpanReader) buildOperationNameQuery(operationName string) elastic.Query {
	return elastic.NewMatchQuery(operationNameField, operationName)
}

func (s *SpanReader) buildTagQuery(k string, v string) elastic.Query {
	objectTagListLen := len(objectTagFieldList)
	queries := make([]elastic.Query, len(nestedTagFieldList)+objectTagListLen)
	kd := s.dotReplacer.ReplaceDot(k)
	for i := range objectTagFieldList {
		queries[i] = s.buildObjectQuery(objectTagFieldList[i], kd, v)
	}
	for i := range nestedTagFieldList {
		queries[i+objectTagListLen] = s.buildNestedQuery(nestedTagFieldList[i], k, v)
	}

	// but configuration can change over time
	return elastic.NewBoolQuery().Should(queries...)
}

func (*SpanReader) buildNestedQuery(field string, k string, v string) elastic.Query {
	keyField := fmt.Sprintf("%s.%s", field, tagKeyField)
	valueField := fmt.Sprintf("%s.%s", field, tagValueField)
	keyQuery := elastic.NewMatchQuery(keyField, k)
	valueQuery := elastic.NewRegexpQuery(valueField, v)
	tagBoolQuery := elastic.NewBoolQuery().Must(keyQuery, valueQuery)
	return elastic.NewNestedQuery(field, tagBoolQuery)
}

func (*SpanReader) buildObjectQuery(field string, k string, v string) elastic.Query {
	keyField := fmt.Sprintf("%s.%s", field, k)
	keyQuery := elastic.NewRegexpQuery(keyField, v)
	return elastic.NewBoolQuery().Must(keyQuery)
}

func (s *SpanReader) mergeAllNestedAndElevatedTagsOfSpan(span *dbmodel.Span) {
	processTags := s.mergeNestedAndElevatedTags(span.Process.Tags, span.Process.Tag)
	span.Process.Tags = processTags
	spanTags := s.mergeNestedAndElevatedTags(span.Tags, span.Tag)
	span.Tags = spanTags
}

func (s *SpanReader) mergeNestedAndElevatedTags(nestedTags []dbmodel.KeyValue, elevatedTags map[string]any) []dbmodel.KeyValue {
	mergedTags := make([]dbmodel.KeyValue, 0, len(nestedTags)+len(elevatedTags))
	mergedTags = append(mergedTags, nestedTags...)
	for k, v := range elevatedTags {
		kv := s.convertTagField(k, v)
		mergedTags = append(mergedTags, kv)
		delete(elevatedTags, k)
	}
	return mergedTags
}

func (s *SpanReader) convertTagField(k string, v any) dbmodel.KeyValue {
	dKey := s.dotReplacer.ReplaceDotReplacement(k)
	kv := dbmodel.KeyValue{
		Key:   dKey,
		Value: v,
	}
	switch val := v.(type) {
	case int64:
		kv.Type = dbmodel.Int64Type
	case float64:
		kv.Type = dbmodel.Float64Type
	case bool:
		kv.Type = dbmodel.BoolType
	case string:
		kv.Type = dbmodel.StringType
	// the binary is never returned, ES returns it as string with base64 encoding
	case []byte:
		kv.Type = dbmodel.BinaryType
	// in spans are decoded using json.UseNumber() to preserve the type
	// however note that float(1) will be parsed as int as ES does not store decimal point
	case json.Number:
		n, err := val.Int64()
		if err == nil {
			kv.Value = n
			kv.Type = dbmodel.Int64Type
		} else {
			f, err := val.Float64()
			if err != nil {
				return dbmodel.KeyValue{
					Key:   dKey,
					Value: fmt.Sprintf("invalid tag type in %+v: %s", v, err.Error()),
					Type:  dbmodel.StringType,
				}
			}
			kv.Value = f
			kv.Type = dbmodel.Float64Type
		}
	default:
		return dbmodel.KeyValue{
			Key:   dKey,
			Value: fmt.Sprintf("invalid tag type in %+v", v),
			Type:  dbmodel.StringType,
		}
	}
	return kv
}

func logErrorToSpan(span trace.Span, err error) {
	span.RecordError(err)
	span.SetStatus(codes.Error, err.Error())
}<|MERGE_RESOLUTION|>--- conflicted
+++ resolved
@@ -164,14 +164,10 @@
 		serviceIndex:            p.ServiceIndex,
 		timeRangeIndices: LoggingTimeRangeIndexFn(
 			p.Logger,
-<<<<<<< HEAD
 			addRemoteReadClusters(
 				baseTimeRangeFn,
 				p.RemoteReadClusters,
 			),
-=======
-			TimeRangeIndicesFn(p.UseReadWriteAliases, p.ReadAliasSuffix, p.RemoteReadClusters),
->>>>>>> 7948c3b3
 		),
 		sourceFn:            getSourceFn(p.MaxDocCount),
 		maxDocCount:         p.MaxDocCount,
