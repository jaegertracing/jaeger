// Copyright (c) 2019 The Jaeger Authors.
// Copyright (c) 2017 Uber Technologies, Inc.
// SPDX-License-Identifier: Apache-2.0

package main

import (
	"context"
	"errors"
	"fmt"
	"io"
	"log"
	"os"

	"github.com/spf13/cobra"
	"github.com/spf13/viper"
	noopmetric "go.opentelemetry.io/otel/metric/noop"
	_ "go.uber.org/automaxprocs"
	"go.uber.org/zap"

	"github.com/jaegertracing/jaeger/cmd/all-in-one/setupcontext"
	collectorApp "github.com/jaegertracing/jaeger/cmd/collector/app"
	collectorFlags "github.com/jaegertracing/jaeger/cmd/collector/app/flags"
	"github.com/jaegertracing/jaeger/cmd/internal/docs"
	"github.com/jaegertracing/jaeger/cmd/internal/env"
	"github.com/jaegertracing/jaeger/cmd/internal/flags"
	"github.com/jaegertracing/jaeger/cmd/internal/printconfig"
	"github.com/jaegertracing/jaeger/cmd/internal/status"
	queryApp "github.com/jaegertracing/jaeger/cmd/query/app"
	"github.com/jaegertracing/jaeger/cmd/query/app/querysvc"
	"github.com/jaegertracing/jaeger/pkg/config"
	"github.com/jaegertracing/jaeger/pkg/jtracer"
	"github.com/jaegertracing/jaeger/pkg/metrics"
	"github.com/jaegertracing/jaeger/pkg/telemetry"
	"github.com/jaegertracing/jaeger/pkg/tenancy"
	"github.com/jaegertracing/jaeger/pkg/version"
	metricsPlugin "github.com/jaegertracing/jaeger/plugin/metrics"
	ss "github.com/jaegertracing/jaeger/plugin/sampling/strategyprovider"
	"github.com/jaegertracing/jaeger/plugin/storage"
	"github.com/jaegertracing/jaeger/ports"
	"github.com/jaegertracing/jaeger/storage/dependencystore"
<<<<<<< HEAD
	metricsstoreMetrics "github.com/jaegertracing/jaeger/storage/metricsstore/metrics"
	"github.com/jaegertracing/jaeger/storage_v2/factoryadapter"
	"github.com/jaegertracing/jaeger/storage_v2/spanstore"
=======
	"github.com/jaegertracing/jaeger/storage/metricsstore/metricstoremetrics"
	"github.com/jaegertracing/jaeger/storage/spanstore"
	"github.com/jaegertracing/jaeger/storage/spanstore/spanstoremetrics"
>>>>>>> cedaeaaf
)

// all-in-one/main is a standalone full-stack jaeger backend, backed by a memory store
func main() {
	setupcontext.SetAllInOne()

	svc := flags.NewService(ports.CollectorAdminHTTP)

	if os.Getenv(storage.SpanStorageTypeEnvVar) == "" {
		os.Setenv(storage.SpanStorageTypeEnvVar, "memory") // other storage types default to SpanStorage
	}
	storageFactory, err := storage.NewFactory(storage.FactoryConfigFromEnvAndCLI(os.Args, os.Stderr))
	if err != nil {
		log.Fatalf("Cannot initialize storage factory: %v", err)
	}
	v2Factory := factoryadapter.NewFactory(storageFactory)
	samplingStrategyFactoryConfig, err := ss.FactoryConfigFromEnv()
	if err != nil {
		log.Fatalf("Cannot initialize sampling strategy factory config: %v", err)
	}
	samplingStrategyFactory, err := ss.NewFactory(*samplingStrategyFactoryConfig)
	if err != nil {
		log.Fatalf("Cannot initialize sampling strategy factory: %v", err)
	}

	fc := metricsPlugin.FactoryConfigFromEnv()
	metricsReaderFactory, err := metricsPlugin.NewFactory(fc)
	if err != nil {
		log.Fatalf("Cannot initialize metrics store factory: %v", err)
	}

	v := viper.New()
	command := &cobra.Command{
		Use:   "jaeger-all-in-one",
		Short: "Jaeger all-in-one distribution with collector and query in one process.",
		Long: `Jaeger all-in-one distribution with collector and query. Use with caution: this version
by default uses only in-memory database.`,
		RunE: func(_ *cobra.Command, _ /* args */ []string) error {
			if err := svc.Start(v); err != nil {
				return err
			}
			logger := svc.Logger // shortcut
			baseFactory := svc.MetricsFactory.Namespace(metrics.NSOptions{Name: "jaeger"})
			version.NewInfoMetrics(baseFactory)
			collectorMetricsFactory := baseFactory.Namespace(metrics.NSOptions{Name: "collector"})
			queryMetricsFactory := baseFactory.Namespace(metrics.NSOptions{Name: "query"})

			tracer, err := jtracer.New("jaeger-all-in-one")
			if err != nil {
				logger.Fatal("Failed to initialize tracer", zap.Error(err))
			}

			baseTelset := telemetry.Settings{
				Logger:         svc.Logger,
				TracerProvider: tracer.OTEL,
				Metrics:        baseFactory,
				MeterProvider:  noopmetric.NewMeterProvider(),
				ReportStatus:   telemetry.HCAdapter(svc.HC()),
			}

			storageFactory.InitFromViper(v, logger)
			if err := storageFactory.Initialize(baseTelset.Metrics, baseTelset.Logger); err != nil {
				logger.Fatal("Failed to init storage factory", zap.Error(err))
			}

			traceReader, err := v2Factory.CreateTraceReader()
			if err != nil {
				logger.Fatal("Failed to create span reader", zap.Error(err))
			}
			spanWriter, err := storageFactory.CreateSpanWriter()
			if err != nil {
				logger.Fatal("Failed to create span writer", zap.Error(err))
			}
			dependencyReader, err := storageFactory.CreateDependencyReader()
			if err != nil {
				logger.Fatal("Failed to create dependency reader", zap.Error(err))
			}

			metricsQueryService, err := createMetricsQueryService(metricsReaderFactory, v, logger, queryMetricsFactory)
			if err != nil {
				logger.Fatal("Failed to create metrics reader", zap.Error(err))
			}

			ssFactory, err := storageFactory.CreateSamplingStoreFactory()
			if err != nil {
				logger.Fatal("Failed to create sampling store factory", zap.Error(err))
			}

			samplingStrategyFactory.InitFromViper(v, logger)
			if err := samplingStrategyFactory.Initialize(collectorMetricsFactory, ssFactory, logger); err != nil {
				logger.Fatal("Failed to init sampling strategy factory", zap.Error(err))
			}
			samplingProvider, samplingAggregator, err := samplingStrategyFactory.CreateStrategyProvider()
			if err != nil {
				logger.Fatal("Failed to create sampling strategy provider", zap.Error(err))
			}

			cOpts, err := new(collectorFlags.CollectorOptions).InitFromViper(v, logger)
			if err != nil {
				logger.Fatal("Failed to initialize collector", zap.Error(err))
			}
			defaultOpts := queryApp.DefaultQueryOptions()
			qOpts, err := defaultOpts.InitFromViper(v, logger)
			if err != nil {
				logger.Fatal("Failed to configure query service", zap.Error(err))
			}

			tm := tenancy.NewManager(&cOpts.GRPC.Tenancy)

			// collector
			c := collectorApp.New(&collectorApp.CollectorParams{
				ServiceName:        "jaeger-collector",
				Logger:             logger,
				MetricsFactory:     collectorMetricsFactory,
				SpanWriter:         spanWriter,
				SamplingProvider:   samplingProvider,
				SamplingAggregator: samplingAggregator,
				HealthCheck:        svc.HC(),
				TenancyMgr:         tm,
			})
			if err := c.Start(cOpts); err != nil {
				log.Fatal(err)
			}

			// query
			queryTelset := baseTelset // copy
			queryTelset.Metrics = queryMetricsFactory
			querySrv := startQuery(
				svc, qOpts, qOpts.BuildQueryServiceOptions(storageFactory, logger),
<<<<<<< HEAD
				traceReader, dependencyReader, metricsQueryService,
				tm, telset,
=======
				spanReader, dependencyReader, metricsQueryService,
				tm, queryTelset,
>>>>>>> cedaeaaf
			)

			svc.RunAndThen(func() {
				var errs []error
				errs = append(errs, c.Close())
				errs = append(errs, querySrv.Close())
				if closer, ok := spanWriter.(io.Closer); ok {
					errs = append(errs, closer.Close())
				}
				errs = append(errs, storageFactory.Close())
				errs = append(errs, tracer.Close(context.Background()))
				if err := errors.Join(errs...); err != nil {
					logger.Error("Failed to close services", zap.Error(err))
				}
			})
			return nil
		},
	}

	command.AddCommand(version.Command())
	command.AddCommand(env.Command())
	command.AddCommand(docs.Command(v))
	command.AddCommand(status.Command(v, ports.CollectorAdminHTTP))
	command.AddCommand(printconfig.Command(v))

	config.AddFlags(
		v,
		command,
		svc.AddFlags,
		storageFactory.AddPipelineFlags,
		collectorFlags.AddFlags,
		queryApp.AddFlags,
		samplingStrategyFactory.AddFlags,
		metricsReaderFactory.AddFlags,
	)

	if err := command.Execute(); err != nil {
		log.Fatal(err)
	}
}

func startQuery(
	svc *flags.Service,
	qOpts *queryApp.QueryOptions,
	queryOpts *querysvc.QueryServiceOptions,
	traceReader spanstore.Reader,
	depReader dependencystore.Reader,
	metricsQueryService querysvc.MetricsQueryService,
	tm *tenancy.Manager,
	telset telemetry.Settings,
) *queryApp.Server {
<<<<<<< HEAD
	// TODO: decorate trace reader with metrics
	qs := querysvc.NewQueryService(traceReader, depReader, *queryOpts)
=======
	spanReader = spanstoremetrics.NewReaderDecorator(spanReader, telset.Metrics)
	qs := querysvc.NewQueryService(spanReader, depReader, *queryOpts)
>>>>>>> cedaeaaf

	server, err := queryApp.NewServer(context.Background(), qs, metricsQueryService, qOpts, tm, telset)
	if err != nil {
		svc.Logger.Fatal("Could not create jaeger-query", zap.Error(err))
	}
	if err := server.Start(context.Background()); err != nil {
		svc.Logger.Fatal("Could not start jaeger-query", zap.Error(err))
	}

	return server
}

func createMetricsQueryService(
	metricsReaderFactory *metricsPlugin.Factory,
	v *viper.Viper,
	logger *zap.Logger,
	metricsReaderMetricsFactory metrics.Factory,
) (querysvc.MetricsQueryService, error) {
	if err := metricsReaderFactory.Initialize(logger); err != nil {
		return nil, fmt.Errorf("failed to init metrics reader factory: %w", err)
	}

	// Ensure default parameter values are loaded correctly.
	metricsReaderFactory.InitFromViper(v, logger)
	reader, err := metricsReaderFactory.CreateMetricsReader()
	if err != nil {
		return nil, fmt.Errorf("failed to create metrics reader: %w", err)
	}

	// Decorate the metrics reader with metrics instrumentation.
	return metricstoremetrics.NewReaderDecorator(reader, metricsReaderMetricsFactory), nil
}<|MERGE_RESOLUTION|>--- conflicted
+++ resolved
@@ -39,15 +39,11 @@
 	"github.com/jaegertracing/jaeger/plugin/storage"
 	"github.com/jaegertracing/jaeger/ports"
 	"github.com/jaegertracing/jaeger/storage/dependencystore"
-<<<<<<< HEAD
-	metricsstoreMetrics "github.com/jaegertracing/jaeger/storage/metricsstore/metrics"
 	"github.com/jaegertracing/jaeger/storage_v2/factoryadapter"
 	"github.com/jaegertracing/jaeger/storage_v2/spanstore"
-=======
 	"github.com/jaegertracing/jaeger/storage/metricsstore/metricstoremetrics"
 	"github.com/jaegertracing/jaeger/storage/spanstore"
 	"github.com/jaegertracing/jaeger/storage/spanstore/spanstoremetrics"
->>>>>>> cedaeaaf
 )
 
 // all-in-one/main is a standalone full-stack jaeger backend, backed by a memory store
@@ -177,13 +173,8 @@
 			queryTelset.Metrics = queryMetricsFactory
 			querySrv := startQuery(
 				svc, qOpts, qOpts.BuildQueryServiceOptions(storageFactory, logger),
-<<<<<<< HEAD
 				traceReader, dependencyReader, metricsQueryService,
-				tm, telset,
-=======
-				spanReader, dependencyReader, metricsQueryService,
 				tm, queryTelset,
->>>>>>> cedaeaaf
 			)
 
 			svc.RunAndThen(func() {
@@ -235,13 +226,8 @@
 	tm *tenancy.Manager,
 	telset telemetry.Settings,
 ) *queryApp.Server {
-<<<<<<< HEAD
-	// TODO: decorate trace reader with metrics
-	qs := querysvc.NewQueryService(traceReader, depReader, *queryOpts)
-=======
 	spanReader = spanstoremetrics.NewReaderDecorator(spanReader, telset.Metrics)
 	qs := querysvc.NewQueryService(spanReader, depReader, *queryOpts)
->>>>>>> cedaeaaf
 
 	server, err := queryApp.NewServer(context.Background(), qs, metricsQueryService, qOpts, tm, telset)
 	if err != nil {
