--- conflicted
+++ resolved
@@ -26,21 +26,13 @@
 )
 
 const (
-<<<<<<< HEAD
 	suffixWorkers                = "workers"
 	suffixServerQueueSize        = "server-queue-size"
 	suffixServerMaxPacketSize    = "server-max-packet-size"
 	suffixServerSocketBufferSize = "server-socket-buffer-size"
 	suffixServerHostPort         = "server-host-port"
-	httpServerHostPort           = "http-server.host-port"
-=======
-	suffixWorkers             = "workers"
-	suffixServerQueueSize     = "server-queue-size"
-	suffixServerMaxPacketSize = "server-max-packet-size"
-	suffixServerHostPort      = "server-host-port"
 	// HTTPServerHostPort is the flag for HTTP endpoint
 	HTTPServerHostPort = "http-server.host-port"
->>>>>>> 02d45678
 )
 
 var defaultProcessors = []struct {
