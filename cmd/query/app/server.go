--- conflicted
+++ resolved
@@ -208,21 +208,13 @@
 
 var _ io.Closer = (*httpServer)(nil)
 
-<<<<<<< HEAD
-func createHTTPRouter(
-=======
 func initRouter(
->>>>>>> f0c5a1dd
 	querySvc *querysvc.QueryService,
 	metricsQuerySvc querysvc.MetricsQueryService,
 	queryOpts *QueryOptions,
 	tenancyMgr *tenancy.Manager,
 	telset telemetery.Setting,
-<<<<<<< HEAD
-) *mux.Router {
-=======
 ) (http.Handler, io.Closer) {
->>>>>>> f0c5a1dd
 	apiHandlerOptions := []HandlerOption{
 		HandlerOptions.Logger(telset.Logger),
 		HandlerOptions.Tracer(telset.TracerProvider),
@@ -244,8 +236,16 @@
 	}).RegisterRoutes(r)
 
 	apiHandler.RegisterRoutes(r)
-<<<<<<< HEAD
-	return r
+	staticHandlerCloser := RegisterStaticHandler(r, telset.Logger, queryOpts, querySvc.GetCapabilities())
+
+	var handler http.Handler = r
+	if queryOpts.BearerTokenPropagation {
+		handler = bearertoken.PropagationHandler(telset.Logger, handler)
+	}
+	if tenancyMgr.Enabled {
+		handler = tenancy.ExtractTenantHTTPHandler(tenancyMgr, handler)
+	}
+	return handler, staticHandlerCloser
 }
 
 func createHTTPServerLegacy(
@@ -256,40 +256,28 @@
 	tm *tenancy.Manager,
 	telset telemetery.Setting,
 ) (*httpServer, error) {
-	r := createHTTPRouter(querySvc, metricsQuerySvc, queryOpts, tm, telset)
-=======
-	staticHandlerCloser := RegisterStaticHandler(r, telset.Logger, queryOpts, querySvc.GetCapabilities())
-
->>>>>>> f0c5a1dd
-	var handler http.Handler = r
-	if queryOpts.BearerTokenPropagation {
-		handler = bearertoken.PropagationHandler(telset.Logger, handler)
-	}
-	if tenancyMgr.Enabled {
-		handler = tenancy.ExtractTenantHTTPHandler(tenancyMgr, handler)
-	}
-	return handler, staticHandlerCloser
-}
-
-func createHTTPServer(
-	ctx context.Context,
-	querySvc *querysvc.QueryService,
-	metricsQuerySvc querysvc.MetricsQueryService,
-	queryOpts *QueryOptions,
-	tm *tenancy.Manager,
-	telset telemetery.Setting,
-) (*httpServer, error) {
 	handler, staticHandlerCloser := initRouter(querySvc, metricsQuerySvc, queryOpts, tm, telset)
 	handler = responseHeadersHandler(handler, queryOpts.HTTP.ResponseHeaders)
 	handler = handlers.CompressHandler(handler)
-	recoveryHandler := recoveryhandler.NewRecoveryHandler(telset.Logger, true)
+  handler = recoveryhandler.NewRecoveryHandler(telset.Logger, true)(handler)
 	errorLog, _ := zap.NewStdLogAt(telset.Logger, zapcore.ErrorLevel)
-	s := &http.Server{
-		Handler:           recoveryHandler(handler),
-		ErrorLog:          errorLog,
-		ReadHeaderTimeout: 2 * time.Second,
-	}
-	return createHTTPServer(ctx, querySvc, queryOpts, telset, s, r)
+	server := &httpServer{
+		Server: &http.Server{
+			Handler:           recoveryHandler(handler),
+			ErrorLog:          errorLog,
+			ReadHeaderTimeout: 2 * time.Second,
+		},
+		staticHandlerCloser: staticHandlerCloser,
+	}
+
+	if queryOpts.HTTP.TLSSetting != nil {
+		tlsCfg, err := queryOpts.HTTP.TLSSetting.LoadTLSConfig(ctx) // This checks if the certificates are correctly provided
+		if err != nil {
+			return nil, errors.Join(err, staticHandlerCloser.Close())
+		}
+		server.TLSConfig = tlsCfg
+	}
+	return server, nil
 }
 
 func createHTTPServerOTEL(
@@ -300,13 +288,9 @@
 	tm *tenancy.Manager,
 	telset telemetery.Setting,
 ) (*httpServer, error) {
-	r := createHTTPRouter(querySvc, metricsQuerySvc, queryOpts, tm, telset)
-	var handler http.Handler = r
-	if queryOpts.BearerTokenPropagation {
-		handler = bearertoken.PropagationHandler(telset.Logger, handler)
-	}
-	recoveryHandler := recoveryhandler.NewRecoveryHandler(telset.Logger, true)
-	s, err := queryOpts.HTTP.ToServer(
+	handler, staticHandlerCloser := initRouter(querySvc, metricsQuerySvc, queryOpts, tm, telset)
+  handler = recoveryhandler.NewRecoveryHandler(telset.Logger, true)(handler)
+	hs, err := queryOpts.HTTP.ToServer(
 		ctx,
 		telset.Host,
 		component.TelemetrySettings{
@@ -316,28 +300,13 @@
 				return noop.NewMeterProvider()
 			},
 		},
-<<<<<<< HEAD
-		recoveryHandler(handler),
-	)
-	if err != nil {
-		return nil, err
-	}
-	return createHTTPServer(ctx, querySvc, queryOpts, telset, s, r)
-}
-
-func createHTTPServer(
-	ctx context.Context,
-	querySvc *querysvc.QueryService,
-	queryOpts *QueryOptions,
-	telset telemetery.Setting,
-	server *http.Server,
-	r *mux.Router,
-) (*httpServer, error) {
-	s := &httpServer{
-		Server: server,
-=======
+  }
+	if err != nil {
+		return nil, errors.Join(err, staticHandlerCloser.Close())
+	}
+	server := &httpServer{
+		Server: hs,
 		staticHandlerCloser: staticHandlerCloser,
->>>>>>> f0c5a1dd
 	}
 
 	if queryOpts.HTTP.TLSSetting != nil {
@@ -347,14 +316,8 @@
 		}
 		server.TLSConfig = tlsCfg
 	}
-
-<<<<<<< HEAD
-	s.staticHandlerCloser = RegisterStaticHandler(r, telset.Logger, queryOpts, querySvc.GetCapabilities())
-
-	return s, nil
-=======
+    
 	return server, nil
->>>>>>> f0c5a1dd
 }
 
 func (hS httpServer) Close() error {
