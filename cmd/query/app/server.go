// Copyright (c) 2019,2020 The Jaeger Authors.
//
// Licensed under the Apache License, Version 2.0 (the "License");
// you may not use this file except in compliance with the License.
// You may obtain a copy of the License at
//
// http://www.apache.org/licenses/LICENSE-2.0
//
// Unless required by applicable law or agreed to in writing, software
// distributed under the License is distributed on an "AS IS" BASIS,
// WITHOUT WARRANTIES OR CONDITIONS OF ANY KIND, either express or implied.
// See the License for the specific language governing permissions and
// limitations under the License.

package app

import (
	"errors"
	"fmt"
	"io"
	"net"
	"net/http"
	"strings"
	"sync"
	"time"

	"github.com/gorilla/handlers"
	"github.com/soheilhy/cmux"
	"go.uber.org/zap"
	"go.uber.org/zap/zapcore"
	"google.golang.org/grpc"
	"google.golang.org/grpc/credentials"
	"google.golang.org/grpc/health"
	"google.golang.org/grpc/health/grpc_health_v1"
	"google.golang.org/grpc/reflection"

	"github.com/jaegertracing/jaeger/cmd/query/app/apiv3"
	"github.com/jaegertracing/jaeger/cmd/query/app/internal/api_v3"
	"github.com/jaegertracing/jaeger/cmd/query/app/querysvc"
	"github.com/jaegertracing/jaeger/pkg/bearertoken"
	"github.com/jaegertracing/jaeger/pkg/healthcheck"
	"github.com/jaegertracing/jaeger/pkg/jtracer"
	"github.com/jaegertracing/jaeger/pkg/netutils"
	"github.com/jaegertracing/jaeger/pkg/recoveryhandler"
	"github.com/jaegertracing/jaeger/pkg/tenancy"
	"github.com/jaegertracing/jaeger/proto-gen/api_v2"
	"github.com/jaegertracing/jaeger/proto-gen/api_v2/metrics"
)

// Server runs HTTP, Mux and a grpc server
type Server struct {
	logger       *zap.Logger
	healthCheck  *healthcheck.HealthCheck
	querySvc     *querysvc.QueryService
	queryOptions *QueryOptions

	tracer *jtracer.JTracer // TODO make part of flags.Service

<<<<<<< HEAD
	conn               net.Listener
	grpcConn           net.Listener
	httpConn           net.Listener
	cmuxServer         cmux.CMux
	grpcServer         *grpc.Server
	httpServer         *httpServer
	separatePorts      bool
	unavailableChannel chan healthcheck.Status
	waitGroup          sync.WaitGroup
=======
	conn          net.Listener
	grpcConn      net.Listener
	httpConn      net.Listener
	cmuxServer    cmux.CMux
	grpcServer    *grpc.Server
	httpServer    *http.Server
	separatePorts bool
>>>>>>> 7c9dce4c
}

// NewServer creates and initializes Server
func NewServer(logger *zap.Logger, healthCheck *healthcheck.HealthCheck, querySvc *querysvc.QueryService, metricsQuerySvc querysvc.MetricsQueryService, options *QueryOptions, tm *tenancy.Manager, tracer *jtracer.JTracer) (*Server, error) {
	_, httpPort, err := net.SplitHostPort(options.HTTPHostPort)
	if err != nil {
		return nil, fmt.Errorf("invalid HTTP server host:port: %w", err)
	}
	_, grpcPort, err := net.SplitHostPort(options.GRPCHostPort)
	if err != nil {
		return nil, fmt.Errorf("invalid gRPC server host:port: %w", err)
	}

	if (options.TLSHTTP.Enabled || options.TLSGRPC.Enabled) && (grpcPort == httpPort) {
		return nil, errors.New("server with TLS enabled can not use same host ports for gRPC and HTTP.  Use dedicated HTTP and gRPC host ports instead")
	}

	grpcServer, err := createGRPCServer(querySvc, metricsQuerySvc, options, tm, logger, tracer)
	if err != nil {
		return nil, err
	}

	httpServer, err := createHTTPServer(querySvc, metricsQuerySvc, options, tm, tracer, logger)
	if err != nil {
		return nil, err
	}

	return &Server{
		logger:        logger,
		healthCheck:   healthCheck,
		querySvc:      querySvc,
		queryOptions:  options,
		tracer:        tracer,
		grpcServer:    grpcServer,
		httpServer:    httpServer,
		separatePorts: grpcPort != httpPort,
	}, nil
}

<<<<<<< HEAD
// HealthCheckStatus returns health check status channel a client can subscribe to.
// The Stop method will block until this channel has been fully consumed.
func (s *Server) HealthCheckStatus() chan healthcheck.Status {
	return s.unavailableChannel
}

=======
>>>>>>> 7c9dce4c
func createGRPCServer(querySvc *querysvc.QueryService, metricsQuerySvc querysvc.MetricsQueryService, options *QueryOptions, tm *tenancy.Manager, logger *zap.Logger, tracer *jtracer.JTracer) (*grpc.Server, error) {
	var grpcOpts []grpc.ServerOption

	if options.TLSGRPC.Enabled {
		tlsCfg, err := options.TLSGRPC.Config(logger)
		if err != nil {
			return nil, err
		}

		creds := credentials.NewTLS(tlsCfg)

		grpcOpts = append(grpcOpts, grpc.Creds(creds))
	}
	if tm.Enabled {
		grpcOpts = append(grpcOpts,
			grpc.StreamInterceptor(tenancy.NewGuardingStreamInterceptor(tm)),
			grpc.UnaryInterceptor(tenancy.NewGuardingUnaryInterceptor(tm)),
		)
	}

	server := grpc.NewServer(grpcOpts...)
	reflection.Register(server)

	handler := NewGRPCHandler(querySvc, metricsQuerySvc, GRPCHandlerOptions{
		Logger: logger,
		Tracer: tracer,
	})
	healthServer := health.NewServer()

	api_v2.RegisterQueryServiceServer(server, handler)
	metrics.RegisterMetricsQueryServiceServer(server, handler)
	api_v3.RegisterQueryServiceServer(server, &apiv3.Handler{QueryService: querySvc})

	healthServer.SetServingStatus("jaeger.api_v2.QueryService", grpc_health_v1.HealthCheckResponse_SERVING)
	healthServer.SetServingStatus("jaeger.api_v2.metrics.MetricsQueryService", grpc_health_v1.HealthCheckResponse_SERVING)
	healthServer.SetServingStatus("jaeger.api_v3.QueryService", grpc_health_v1.HealthCheckResponse_SERVING)

	grpc_health_v1.RegisterHealthServer(server, healthServer)
	return server, nil
}

type httpServer struct {
	*http.Server
	staticHandlerCloser io.Closer
}

var _ io.Closer = (*httpServer)(nil)

func createHTTPServer(
	querySvc *querysvc.QueryService,
	metricsQuerySvc querysvc.MetricsQueryService,
	queryOpts *QueryOptions,
	tm *tenancy.Manager,
	tracer *jtracer.JTracer,
	logger *zap.Logger,
) (*httpServer, error) {
	apiHandlerOptions := []HandlerOption{
		HandlerOptions.Logger(logger),
		HandlerOptions.Tracer(tracer),
		HandlerOptions.MetricsQueryService(metricsQuerySvc),
	}

	apiHandler := NewAPIHandler(
		querySvc,
		tm,
		apiHandlerOptions...)
	r := NewRouter()
	if queryOpts.BasePath != "/" {
		r = r.PathPrefix(queryOpts.BasePath).Subrouter()
	}

	(&apiv3.HTTPGateway{
		QueryService: querySvc,
		TenancyMgr:   tm,
		Logger:       logger,
		Tracer:       tracer,
	}).RegisterRoutes(r)

	apiHandler.RegisterRoutes(r)
	var handler http.Handler = r
	handler = additionalHeadersHandler(handler, queryOpts.AdditionalHeaders)
	if queryOpts.BearerTokenPropagation {
		handler = bearertoken.PropagationHandler(logger, handler)
	}
	handler = handlers.CompressHandler(handler)
	recoveryHandler := recoveryhandler.NewRecoveryHandler(logger, true)

	errorLog, _ := zap.NewStdLogAt(logger, zapcore.ErrorLevel)
	server := &httpServer{
		Server: &http.Server{
			Handler:           recoveryHandler(handler),
			ErrorLog:          errorLog,
			ReadHeaderTimeout: 2 * time.Second,
		},
	}

	if queryOpts.TLSHTTP.Enabled {
		tlsCfg, err := queryOpts.TLSHTTP.Config(logger) // This checks if the certificates are correctly provided
		if err != nil {
			return nil, err
		}
		server.TLSConfig = tlsCfg

	}

	server.staticHandlerCloser = RegisterStaticHandler(r, logger, queryOpts, querySvc.GetCapabilities())

	return server, nil
}

func (hS httpServer) Close() error {
	var errs []error
	errs = append(errs, hS.Server.Close())
	errs = append(errs, hS.staticHandlerCloser.Close())
	return errors.Join(errs...)
}

// initListener initialises listeners of the server
func (s *Server) initListener() (cmux.CMux, error) {
	if s.separatePorts { // use separate ports and listeners each for gRPC and HTTP requests
		var err error
		s.grpcConn, err = net.Listen("tcp", s.queryOptions.GRPCHostPort)
		if err != nil {
			return nil, err
		}

		s.httpConn, err = net.Listen("tcp", s.queryOptions.HTTPHostPort)
		if err != nil {
			return nil, err
		}
		s.logger.Info(
			"Query server started",
			zap.String("http_addr", s.httpConn.Addr().String()),
			zap.String("grpc_addr", s.grpcConn.Addr().String()),
		)
		return nil, nil
	}

	//  old behavior using cmux
	conn, err := net.Listen("tcp", s.queryOptions.HTTPHostPort)
	if err != nil {
		return nil, err
	}

	s.conn = conn

	var tcpPort int
	if port, err := netutils.GetPort(s.conn.Addr()); err == nil {
		tcpPort = port
	}

	s.logger.Info(
		"Query server started",
		zap.Int("port", tcpPort),
		zap.String("addr", s.queryOptions.HTTPHostPort))

	// cmux server acts as a reverse-proxy between HTTP and GRPC backends.
	cmuxServer := cmux.New(s.conn)

	s.grpcConn = cmuxServer.MatchWithWriters(
		cmux.HTTP2MatchHeaderFieldSendSettings("content-type", "application/grpc"),
		cmux.HTTP2MatchHeaderFieldSendSettings("content-type", "application/grpc+proto"),
	)
	s.httpConn = cmuxServer.Match(cmux.Any())

	return cmuxServer, nil
}

// Start http, GRPC and cmux servers concurrently
func (s *Server) Start() error {
	cmuxServer, err := s.initListener()
	if err != nil {
		return err
	}
	s.cmuxServer = cmuxServer

	var tcpPort int
	if !s.separatePorts {
		if port, err := netutils.GetPort(s.conn.Addr()); err == nil {
			tcpPort = port
		}
	}

	var httpPort int
	if port, err := netutils.GetPort(s.httpConn.Addr()); err == nil {
		httpPort = port
	}

	var grpcPort int
	if port, err := netutils.GetPort(s.grpcConn.Addr()); err == nil {
		grpcPort = port
	}

	s.waitGroup.Add(1)
	go func() {
		s.logger.Info("Starting HTTP server", zap.Int("port", httpPort), zap.String("addr", s.queryOptions.HTTPHostPort))
		var err error
		if s.queryOptions.TLSHTTP.Enabled {
			err = s.httpServer.ServeTLS(s.httpConn, "", "")
		} else {
			err = s.httpServer.Serve(s.httpConn)
		}
		if err != nil && !errors.Is(err, http.ErrServerClosed) && !errors.Is(err, cmux.ErrListenerClosed) && !errors.Is(err, cmux.ErrServerClosed) {
			s.logger.Error("Could not start HTTP server", zap.Error(err))
		}

<<<<<<< HEAD
		s.unavailableChannel <- healthcheck.Unavailable
		s.waitGroup.Done()
=======
		s.healthCheck.Set(healthcheck.Unavailable)
>>>>>>> 7c9dce4c
	}()

	// Start GRPC server concurrently
	s.waitGroup.Add(1)
	go func() {
		s.logger.Info("Starting GRPC server", zap.Int("port", grpcPort), zap.String("addr", s.queryOptions.GRPCHostPort))

		if err := s.grpcServer.Serve(s.grpcConn); err != nil {
			s.logger.Error("Could not start GRPC server", zap.Error(err))
		}
<<<<<<< HEAD
		s.unavailableChannel <- healthcheck.Unavailable
		s.waitGroup.Done()
=======
		s.healthCheck.Set(healthcheck.Unavailable)
>>>>>>> 7c9dce4c
	}()

	// Start cmux server concurrently.
	if !s.separatePorts {
		s.waitGroup.Add(1)
		go func() {
			s.logger.Info("Starting CMUX server", zap.Int("port", tcpPort), zap.String("addr", s.queryOptions.HTTPHostPort))

			err := cmuxServer.Serve()
			// TODO: find a way to avoid string comparison. Even though cmux has ErrServerClosed, it's not returned here.
			if err != nil && !strings.Contains(err.Error(), "use of closed network connection") {
				s.logger.Error("Could not start multiplexed server", zap.Error(err))
			}
<<<<<<< HEAD
			s.unavailableChannel <- healthcheck.Unavailable
			s.waitGroup.Done()
=======
			s.healthCheck.Set(healthcheck.Unavailable)
>>>>>>> 7c9dce4c
		}()
	}

	return nil
}

// Close stops http, GRPC servers and closes the port listener. This will block
// until all all values of the HealthCheckStatus channel have been received.
func (s *Server) Close() error {
	var errs []error
	errs = append(errs, s.queryOptions.TLSGRPC.Close())
	errs = append(errs, s.queryOptions.TLSHTTP.Close())
	s.grpcServer.Stop()
	errs = append(errs, s.httpServer.Close())
	if !s.separatePorts {
		s.cmuxServer.Close()
		errs = append(errs, s.conn.Close())
	}
	if s.httpConn != nil {
		errs = append(errs, s.httpConn.Close())
	}
	if s.grpcConn != nil {
		errs = append(errs, s.grpcConn.Close())
	}
	// Wait for all servers to return, and then close the unavailableChannel to
	// unblock any goroutines reading from HealthCheckStatus
	s.waitGroup.Wait()
	close(s.unavailableChannel)
	return errors.Join(errs...)
}<|MERGE_RESOLUTION|>--- conflicted
+++ resolved
@@ -21,7 +21,6 @@
 	"net"
 	"net/http"
 	"strings"
-	"sync"
 	"time"
 
 	"github.com/gorilla/handlers"
@@ -56,25 +55,13 @@
 
 	tracer *jtracer.JTracer // TODO make part of flags.Service
 
-<<<<<<< HEAD
-	conn               net.Listener
-	grpcConn           net.Listener
-	httpConn           net.Listener
-	cmuxServer         cmux.CMux
-	grpcServer         *grpc.Server
-	httpServer         *httpServer
-	separatePorts      bool
-	unavailableChannel chan healthcheck.Status
-	waitGroup          sync.WaitGroup
-=======
 	conn          net.Listener
 	grpcConn      net.Listener
 	httpConn      net.Listener
 	cmuxServer    cmux.CMux
 	grpcServer    *grpc.Server
-	httpServer    *http.Server
+	httpServer    *httpServer
 	separatePorts bool
->>>>>>> 7c9dce4c
 }
 
 // NewServer creates and initializes Server
@@ -114,15 +101,6 @@
 	}, nil
 }
 
-<<<<<<< HEAD
-// HealthCheckStatus returns health check status channel a client can subscribe to.
-// The Stop method will block until this channel has been fully consumed.
-func (s *Server) HealthCheckStatus() chan healthcheck.Status {
-	return s.unavailableChannel
-}
-
-=======
->>>>>>> 7c9dce4c
 func createGRPCServer(querySvc *querysvc.QueryService, metricsQuerySvc querysvc.MetricsQueryService, options *QueryOptions, tm *tenancy.Manager, logger *zap.Logger, tracer *jtracer.JTracer) (*grpc.Server, error) {
 	var grpcOpts []grpc.ServerOption
 
@@ -316,7 +294,6 @@
 		grpcPort = port
 	}
 
-	s.waitGroup.Add(1)
 	go func() {
 		s.logger.Info("Starting HTTP server", zap.Int("port", httpPort), zap.String("addr", s.queryOptions.HTTPHostPort))
 		var err error
@@ -329,33 +306,21 @@
 			s.logger.Error("Could not start HTTP server", zap.Error(err))
 		}
 
-<<<<<<< HEAD
-		s.unavailableChannel <- healthcheck.Unavailable
-		s.waitGroup.Done()
-=======
 		s.healthCheck.Set(healthcheck.Unavailable)
->>>>>>> 7c9dce4c
 	}()
 
 	// Start GRPC server concurrently
-	s.waitGroup.Add(1)
 	go func() {
 		s.logger.Info("Starting GRPC server", zap.Int("port", grpcPort), zap.String("addr", s.queryOptions.GRPCHostPort))
 
 		if err := s.grpcServer.Serve(s.grpcConn); err != nil {
 			s.logger.Error("Could not start GRPC server", zap.Error(err))
 		}
-<<<<<<< HEAD
-		s.unavailableChannel <- healthcheck.Unavailable
-		s.waitGroup.Done()
-=======
 		s.healthCheck.Set(healthcheck.Unavailable)
->>>>>>> 7c9dce4c
 	}()
 
 	// Start cmux server concurrently.
 	if !s.separatePorts {
-		s.waitGroup.Add(1)
 		go func() {
 			s.logger.Info("Starting CMUX server", zap.Int("port", tcpPort), zap.String("addr", s.queryOptions.HTTPHostPort))
 
@@ -364,20 +329,14 @@
 			if err != nil && !strings.Contains(err.Error(), "use of closed network connection") {
 				s.logger.Error("Could not start multiplexed server", zap.Error(err))
 			}
-<<<<<<< HEAD
-			s.unavailableChannel <- healthcheck.Unavailable
-			s.waitGroup.Done()
-=======
 			s.healthCheck.Set(healthcheck.Unavailable)
->>>>>>> 7c9dce4c
 		}()
 	}
 
 	return nil
 }
 
-// Close stops http, GRPC servers and closes the port listener. This will block
-// until all all values of the HealthCheckStatus channel have been received.
+// Close stops http, GRPC servers and closes the port listener.
 func (s *Server) Close() error {
 	var errs []error
 	errs = append(errs, s.queryOptions.TLSGRPC.Close())
@@ -394,9 +353,5 @@
 	if s.grpcConn != nil {
 		errs = append(errs, s.grpcConn.Close())
 	}
-	// Wait for all servers to return, and then close the unavailableChannel to
-	// unblock any goroutines reading from HealthCheckStatus
-	s.waitGroup.Wait()
-	close(s.unavailableChannel)
 	return errors.Join(errs...)
 }