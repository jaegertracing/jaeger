--- conflicted
+++ resolved
@@ -169,18 +169,6 @@
 	}
 
 	traceQuery := &traceQueryParameters{
-<<<<<<< HEAD
-		TraceQueryParameters: spanstore.TraceQueryParameters{
-			ServiceName:   service,
-			OperationName: operation,
-			StartTimeMin:  startTime,
-			StartTimeMax:  endTime,
-			Tags:          tags,
-			NumTraces:     limit,
-			DurationMin:   minDuration,
-			DurationMax:   maxDuration,
-			RawTraces:     false,
-=======
 		TraceQueryParameters: querysvc.TraceQueryParameters{
 			TraceQueryParameters: spanstore.TraceQueryParameters{
 				ServiceName:   service,
@@ -193,7 +181,6 @@
 				DurationMax:   maxDuration,
 			},
 			RawTraces: raw,
->>>>>>> a6616fba
 		},
 		traceIDs: traceIDs,
 	}
