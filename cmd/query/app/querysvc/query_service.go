--- conflicted
+++ resolved
@@ -122,7 +122,6 @@
 	if err != nil {
 		return nil, err
 	}
-<<<<<<< HEAD
 	traces, err := spanReader.FindTraces(ctx, query)
 	if !query.RawTraces {
 		for _, trace := range traces {
@@ -130,9 +129,6 @@
 		}
 	}
 	return traces, err
-=======
-	return spanReader.FindTraces(ctx, &query.TraceQueryParameters)
->>>>>>> a6616fba
 }
 
 // ArchiveTrace is the queryService utility to archive traces.
