--- conflicted
+++ resolved
@@ -88,19 +88,7 @@
 	require.NoError(t, err)
 	traceReader := factoryadapter.NewTraceReader(spanReader)
 
-<<<<<<< HEAD
-	querySvc := querysvc.NewQueryService(traceReader, nil, querysvc.QueryServiceOptions{})
-	telset := telemetery.Setting{
-		Logger:         flagsSvc.Logger,
-		TracerProvider: jtracer.NoOp().OTEL,
-		ReportStatus:   telemetery.HCAdapter(flagsSvc.HC()),
-		LeveledMeterProvider: func(_ configtelemetry.Level) metric.MeterProvider {
-			return noop.NewMeterProvider()
-		},
-	}
-=======
 	querySvc := querysvc.NewQueryService(spanReader, nil, querysvc.QueryServiceOptions{})
->>>>>>> cedaeaaf
 	server, err := NewServer(context.Background(), querySvc, nil,
 		&QueryOptions{
 			BearerTokenPropagation: true,
