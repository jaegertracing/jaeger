// Copyright (c) 2019 The Jaeger Authors.
// Copyright (c) 2017 Uber Technologies, Inc.
//
// Licensed under the Apache License, Version 2.0 (the "License");
// you may not use this file except in compliance with the License.
// You may obtain a copy of the License at
//
// http://www.apache.org/licenses/LICENSE-2.0
//
// Unless required by applicable law or agreed to in writing, software
// distributed under the License is distributed on an "AS IS" BASIS,
// WITHOUT WARRANTIES OR CONDITIONS OF ANY KIND, either express or implied.
// See the License for the specific language governing permissions and
// limitations under the License.

package app

import (
	"bufio"
	"flag"
	"fmt"
	"io"
	"net/http"
	"net/textproto"
	"strings"
	"time"

	"github.com/spf13/viper"
	"go.uber.org/zap"

	"github.com/jaegertracing/jaeger/cmd/query/app/querysvc"
	"github.com/jaegertracing/jaeger/model/adjuster"
	"github.com/jaegertracing/jaeger/pkg/config"
	"github.com/jaegertracing/jaeger/pkg/config/tlscfg"
	"github.com/jaegertracing/jaeger/ports"
	"github.com/jaegertracing/jaeger/storage"
)

const (
	queryHostPort           = "query.host-port"
	queryPort               = "query.port"
	queryPortWarning        = "(deprecated, will be removed after 2020-08-31 or in release v1.20.0, whichever is later)"
	queryHOSTPortWarning    = "(deprecated, will be removed after 2020-12-31 or in release v1.21.0, whichever is later)"
	queryHTTPHostPort       = "query.http-server.host-port"
	queryGRPCHostPort       = "query.grpc-server.host-port"
	queryBasePath           = "query.base-path"
	queryStaticFiles        = "query.static-files"
	queryUIConfig           = "query.ui-config"
	queryTokenPropagation   = "query.bearer-token-propagation"
	queryAdditionalHeaders  = "query.additional-headers"
	queryMaxClockSkewAdjust = "query.max-clock-skew-adjustment"
	queryHTTPTLSEnabled     = "query.http.tls.enabled"
	queryGRPCTLSEnabled     = "query.grpc.tls.enabled"
)

var tlsFlagsConfig = tlscfg.ServerFlagsConfig{
	Prefix:       "query",
	ShowEnabled:  false,
	ShowClientCA: true,
}

// QueryOptions holds configuration for query service
type QueryOptions struct {
	// HostPort is the host:port address that the query service listens on
	HostPort string
	// HTTPHostPort is the host:port address that the query service listens in on for http requests
	HTTPHostPort string
	// GRPCHostPort is the host:port address that the query service listens in on for gRPC requests
	GRPCHostPort string
	// BasePath is the prefix for all UI and API HTTP routes
	BasePath string
	// StaticAssets is the path for the static assets for the UI (https://github.com/uber/jaeger-ui)
	StaticAssets string
	// UIConfig is the path to a configuration file for the UI
	UIConfig string
	// BearerTokenPropagation activate/deactivate bearer token propagation to storage
	BearerTokenPropagation bool
	// HTTPTLSEnabled Enable/Disable secure HTTP connection
	HTTPTLSEnabled bool
	// GRPCTLSEnabled Enable/Disable secure CRPC connection
	GRPCTLSEnabled bool
	// TLS configures secure transport
	TLS tlscfg.Options
	// AdditionalHeaders
	AdditionalHeaders http.Header
	// MaxClockSkewAdjust is the maximum duration by which jaeger-query will adjust a span
	MaxClockSkewAdjust time.Duration
}

// AddFlags adds flags for QueryOptions
func AddFlags(flagSet *flag.FlagSet) {
	flagSet.Var(&config.StringSlice{}, queryAdditionalHeaders, `Additional HTTP response headers.  Can be specified multiple times.  Format: "Key: Value"`)
	flagSet.String(queryHostPort, ports.PortToHostPort(ports.QueryHTTP), queryHOSTPortWarning+" see --"+queryHTTPHostPort+" and --"+queryGRPCHostPort)
	flagSet.String(queryHTTPHostPort, ports.PortToHostPort(ports.QueryHTTP), "The host:port (e.g. 127.0.0.1:5555 or :5555) of the query's HTTP server")
	flagSet.String(queryGRPCHostPort, ports.PortToHostPort(ports.QueryGRPC), "The host:port (e.g. 127.0.0.1:5555 or :5555) of the query's gRPC server")
	flagSet.Int(queryPort, 0, queryPortWarning+" see --"+queryHostPort)
	flagSet.String(queryBasePath, "/", "The base path for all HTTP routes, e.g. /jaeger; useful when running behind a reverse proxy")
	flagSet.String(queryStaticFiles, "", "The directory path override for the static assets for the UI")
	flagSet.String(queryUIConfig, "", "The path to the UI configuration file in JSON format")
	flagSet.Bool(queryTokenPropagation, false, "Allow propagation of bearer token to be used by storage plugins")
	flagSet.Duration(queryMaxClockSkewAdjust, time.Second, "The maximum delta by which span timestamps may be adjusted in the UI due to clock skew; set to 0s to disable clock skew adjustments")
	flagSet.Bool(queryHTTPTLSEnabled, false, "Enable TLS when talking to the remote HTTP server")
	flagSet.Bool(queryGRPCTLSEnabled, false, "Enable TLS when talking to the remote GRPC server")
	tlsFlagsConfig.AddFlags(flagSet)
}

// InitPortsConfigFromViper initializes the port numbers and TLS configuration of ports
func (qOpts *QueryOptions) InitPortsConfigFromViper(v *viper.Viper, logger *zap.Logger) *QueryOptions {
	qOpts.HTTPHostPort = v.GetString(queryHTTPHostPort)
	qOpts.GRPCHostPort = v.GetString(queryGRPCHostPort)
	qOpts.HostPort = ports.GetAddressFromCLIOptions(v.GetInt(queryPort), v.GetString(queryHostPort))

	qOpts.TLS = tlsFlagsConfig.InitFromViper(v)

	// query.host-port is not defined and at least one of query.grpc-server.host-port or query.http-server.host-port is defined.
	// User intends to use separate GRPC and HTTP host:port flags
	if !(v.IsSet(queryHostPort) || v.IsSet(queryPort)) && (v.IsSet(queryHTTPHostPort) || v.IsSet(queryGRPCHostPort)) {
		return qOpts
	}
	logger.Warn(fmt.Sprintf("Use of %s and %s is deprecated.  Use %s and %s instead", queryPort, queryHostPort, queryHTTPHostPort, queryGRPCHostPort))
	qOpts.HTTPHostPort = qOpts.HostPort
	qOpts.GRPCHostPort = qOpts.HostPort
	return qOpts

}

// InitFromViper initializes QueryOptions with properties from viper
func (qOpts *QueryOptions) InitFromViper(v *viper.Viper, logger *zap.Logger) *QueryOptions {
	qOpts = qOpts.InitPortsConfigFromViper(v, logger)
	qOpts.BasePath = v.GetString(queryBasePath)
	qOpts.StaticAssets = v.GetString(queryStaticFiles)
	qOpts.UIConfig = v.GetString(queryUIConfig)
	qOpts.BearerTokenPropagation = v.GetBool(queryTokenPropagation)
<<<<<<< HEAD

	qOpts.TLS = tlsFlagsConfig.InitFromViper(v)
	qOpts.TLS.Enabled = false
	qOpts.GRPCTLSEnabled = v.GetBool(queryGRPCTLSEnabled)
	qOpts.HTTPTLSEnabled = v.GetBool(queryHTTPTLSEnabled)
	if qOpts.GRPCTLSEnabled || qOpts.HTTPTLSEnabled {
		qOpts.TLS.Enabled = true
	}
=======
	qOpts.MaxClockSkewAdjust = v.GetDuration(queryMaxClockSkewAdjust)
>>>>>>> 393e04d4

	qOpts.MaxClockSkewAdjust = v.GetDuration(queryMaxClockSkewAdjust)
	stringSlice := v.GetStringSlice(queryAdditionalHeaders)
	headers, err := stringSliceAsHeader(stringSlice)
	if err != nil {
		logger.Error("Failed to parse headers", zap.Strings("slice", stringSlice), zap.Error(err))
	} else {
		qOpts.AdditionalHeaders = headers
	}
	return qOpts
}

// BuildQueryServiceOptions creates a QueryServiceOptions struct with appropriate adjusters and archive config
func (qOpts *QueryOptions) BuildQueryServiceOptions(storageFactory storage.Factory, logger *zap.Logger) *querysvc.QueryServiceOptions {
	opts := &querysvc.QueryServiceOptions{}
	if !opts.InitArchiveStorage(storageFactory, logger) {
		logger.Info("Archive storage not initialized")
	}

	opts.Adjuster = adjuster.Sequence(querysvc.StandardAdjusters(qOpts.MaxClockSkewAdjust)...)

	return opts
}

// stringSliceAsHeader parses a slice of strings and returns a http.Header.
//  Each string in the slice is expected to be in the format "key: value"
func stringSliceAsHeader(slice []string) (http.Header, error) {
	if len(slice) == 0 {
		return nil, nil
	}

	allHeaders := strings.Join(slice, "\r\n")

	reader := bufio.NewReader(strings.NewReader(allHeaders))
	tp := textproto.NewReader(reader)

	header, err := tp.ReadMIMEHeader()
	if err != nil && err != io.EOF {
		return nil, fmt.Errorf("failed to parse headers")
	}

	return http.Header(header), nil
}<|MERGE_RESOLUTION|>--- conflicted
+++ resolved
@@ -49,13 +49,17 @@
 	queryTokenPropagation   = "query.bearer-token-propagation"
 	queryAdditionalHeaders  = "query.additional-headers"
 	queryMaxClockSkewAdjust = "query.max-clock-skew-adjustment"
-	queryHTTPTLSEnabled     = "query.http.tls.enabled"
-	queryGRPCTLSEnabled     = "query.grpc.tls.enabled"
 )
 
-var tlsFlagsConfig = tlscfg.ServerFlagsConfig{
-	Prefix:       "query",
-	ShowEnabled:  false,
+var tlsGRPCFlagsConfig = tlscfg.ServerFlagsConfig{
+	Prefix:       "query.grpc",
+	ShowEnabled:  true,
+	ShowClientCA: true,
+}
+
+var tlsHTTPFlagsConfig = tlscfg.ServerFlagsConfig{
+	Prefix:       "query.http",
+	ShowEnabled:  true,
 	ShowClientCA: true,
 }
 
@@ -75,12 +79,10 @@
 	UIConfig string
 	// BearerTokenPropagation activate/deactivate bearer token propagation to storage
 	BearerTokenPropagation bool
-	// HTTPTLSEnabled Enable/Disable secure HTTP connection
-	HTTPTLSEnabled bool
-	// GRPCTLSEnabled Enable/Disable secure CRPC connection
-	GRPCTLSEnabled bool
-	// TLS configures secure transport
-	TLS tlscfg.Options
+	// TLSGRPC configures secure transport (Consumer to Query service GRPC API)
+	TLSGRPC tlscfg.Options
+	// TLSHTTP configures secure transport (Consumer to Query service HTTP API)
+	TLSHTTP tlscfg.Options
 	// AdditionalHeaders
 	AdditionalHeaders http.Header
 	// MaxClockSkewAdjust is the maximum duration by which jaeger-query will adjust a span
@@ -99,9 +101,8 @@
 	flagSet.String(queryUIConfig, "", "The path to the UI configuration file in JSON format")
 	flagSet.Bool(queryTokenPropagation, false, "Allow propagation of bearer token to be used by storage plugins")
 	flagSet.Duration(queryMaxClockSkewAdjust, time.Second, "The maximum delta by which span timestamps may be adjusted in the UI due to clock skew; set to 0s to disable clock skew adjustments")
-	flagSet.Bool(queryHTTPTLSEnabled, false, "Enable TLS when talking to the remote HTTP server")
-	flagSet.Bool(queryGRPCTLSEnabled, false, "Enable TLS when talking to the remote GRPC server")
-	tlsFlagsConfig.AddFlags(flagSet)
+	tlsGRPCFlagsConfig.AddFlags(flagSet)
+	tlsHTTPFlagsConfig.AddFlags(flagSet)
 }
 
 // InitPortsConfigFromViper initializes the port numbers and TLS configuration of ports
@@ -110,11 +111,13 @@
 	qOpts.GRPCHostPort = v.GetString(queryGRPCHostPort)
 	qOpts.HostPort = ports.GetAddressFromCLIOptions(v.GetInt(queryPort), v.GetString(queryHostPort))
 
-	qOpts.TLS = tlsFlagsConfig.InitFromViper(v)
+	qOpts.TLSGRPC = tlsGRPCFlagsConfig.InitFromViper(v)
+	qOpts.TLSHTTP = tlsHTTPFlagsConfig.InitFromViper(v)
 
-	// query.host-port is not defined and at least one of query.grpc-server.host-port or query.http-server.host-port is defined.
+	// If either GRPC or HTTP servers use TLS, use dedicated ports.
+	// else-if query.host-port is not defined and at least one of query.grpc-server.host-port or query.http-server.host-port is defined.
 	// User intends to use separate GRPC and HTTP host:port flags
-	if !(v.IsSet(queryHostPort) || v.IsSet(queryPort)) && (v.IsSet(queryHTTPHostPort) || v.IsSet(queryGRPCHostPort)) {
+	if (qOpts.TLSGRPC.Enabled || qOpts.TLSHTTP.Enabled) || (!(v.IsSet(queryHostPort) || v.IsSet(queryPort)) && (v.IsSet(queryHTTPHostPort) || v.IsSet(queryGRPCHostPort))) {
 		return qOpts
 	}
 	logger.Warn(fmt.Sprintf("Use of %s and %s is deprecated.  Use %s and %s instead", queryPort, queryHostPort, queryHTTPHostPort, queryGRPCHostPort))
@@ -131,18 +134,6 @@
 	qOpts.StaticAssets = v.GetString(queryStaticFiles)
 	qOpts.UIConfig = v.GetString(queryUIConfig)
 	qOpts.BearerTokenPropagation = v.GetBool(queryTokenPropagation)
-<<<<<<< HEAD
-
-	qOpts.TLS = tlsFlagsConfig.InitFromViper(v)
-	qOpts.TLS.Enabled = false
-	qOpts.GRPCTLSEnabled = v.GetBool(queryGRPCTLSEnabled)
-	qOpts.HTTPTLSEnabled = v.GetBool(queryHTTPTLSEnabled)
-	if qOpts.GRPCTLSEnabled || qOpts.HTTPTLSEnabled {
-		qOpts.TLS.Enabled = true
-	}
-=======
-	qOpts.MaxClockSkewAdjust = v.GetDuration(queryMaxClockSkewAdjust)
->>>>>>> 393e04d4
 
 	qOpts.MaxClockSkewAdjust = v.GetDuration(queryMaxClockSkewAdjust)
 	stringSlice := v.GetStringSlice(queryAdditionalHeaders)
