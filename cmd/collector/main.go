// Copyright (c) 2019 The Jaeger Authors.
// Copyright (c) 2017 Uber Technologies, Inc.
//
// Licensed under the Apache License, Version 2.0 (the "License");
// you may not use this file except in compliance with the License.
// You may obtain a copy of the License at
//
// http://www.apache.org/licenses/LICENSE-2.0
//
// Unless required by applicable law or agreed to in writing, software
// distributed under the License is distributed on an "AS IS" BASIS,
// WITHOUT WARRANTIES OR CONDITIONS OF ANY KIND, either express or implied.
// See the License for the specific language governing permissions and
// limitations under the License.

package main

import (
	"fmt"
	"io"
	"log"
	"os"
<<<<<<< HEAD
	"strings"
=======
>>>>>>> af674a54

	"github.com/spf13/cobra"
	"github.com/spf13/viper"
	"github.com/uber/jaeger-lib/metrics"
	_ "go.uber.org/automaxprocs"
	"go.uber.org/zap"

	"github.com/jaegertracing/jaeger/cmd/collector/app"
	"github.com/jaegertracing/jaeger/cmd/docs"
	"github.com/jaegertracing/jaeger/cmd/env"
	"github.com/jaegertracing/jaeger/cmd/flags"
	"github.com/jaegertracing/jaeger/pkg/config"
	"github.com/jaegertracing/jaeger/pkg/version"
	ss "github.com/jaegertracing/jaeger/plugin/sampling/strategystore"
	"github.com/jaegertracing/jaeger/plugin/storage"
	"github.com/jaegertracing/jaeger/ports"
)

const serviceName = "jaeger-collector"

func main() {
	svc := flags.NewService(ports.CollectorAdminHTTP)

	storageFactory, err := storage.NewFactory(storage.FactoryConfigFromEnvAndCLI(os.Args, os.Stderr))
	if err != nil {
		log.Fatalf("Cannot initialize storage factory: %v", err)
	}
	strategyStoreFactory, err := ss.NewFactory(ss.FactoryConfigFromEnv())
	if err != nil {
		log.Fatalf("Cannot initialize sampling strategy store factory: %v", err)
	}

	v := viper.New()
	command := &cobra.Command{
		Use:   "jaeger-collector",
		Short: "Jaeger collector receives and processes traces from Jaeger agents and clients",
		Long:  `Jaeger collector receives traces from Jaeger agents and runs them through a processing pipeline.`,
		RunE: func(cmd *cobra.Command, args []string) error {
			if err := svc.Start(v); err != nil {
				return err
			}
			logger := svc.Logger // shortcut
			baseFactory := svc.MetricsFactory.Namespace(metrics.NSOptions{Name: "jaeger"})
			metricsFactory := baseFactory.Namespace(metrics.NSOptions{Name: "collector"})

			storageFactory.InitFromViper(v)
			if err := storageFactory.Initialize(baseFactory, logger); err != nil {
				logger.Fatal("Failed to init storage factory", zap.Error(err))
			}
			spanWriter, err := storageFactory.CreateSpanWriter()
			if err != nil {
				logger.Fatal("Failed to create span writer", zap.Error(err))
			}

			strategyStoreFactory.InitFromViper(v)
<<<<<<< HEAD
			strategyStore := initSamplingStrategyStore(strategyStoreFactory, metricsFactory, logger)

			{
				ch, err := tchannel.NewChannel(serviceName, &tchannel.ChannelOptions{})
				if err != nil {
					logger.Fatal("Unable to create new TChannel", zap.Error(err))
				}
				server := thrift.NewServer(ch)
				batchHandler := app.NewTChannelHandler(jaegerBatchesHandler, zipkinSpansHandler)
				server.Register(jc.NewTChanCollectorServer(batchHandler))
				server.Register(zc.NewTChanZipkinCollectorServer(batchHandler))
				server.Register(sc.NewTChanSamplingManagerServer(sampling.NewHandler(strategyStore)))

				addr := getAddressFromCLIOptions(builderOpts.CollectorPort, builderOpts.CollectorTChanHostPort, "collector.http-port", logger)
				listener, err := net.Listen("tcp", addr)
				if err != nil {
					logger.Fatal("Unable to start listening on channel", zap.Error(err))
				}
				logger.Info("Starting jaeger-collector TChannel server", zap.String("tchan-addr", addr))
				ch.Serve(listener)
=======
			if err := strategyStoreFactory.Initialize(metricsFactory, logger); err != nil {
				logger.Fatal("Failed to init sampling strategy store factory", zap.Error(err))
>>>>>>> af674a54
			}
			strategyStore, err := strategyStoreFactory.CreateStrategyStore()
			if err != nil {
				logger.Fatal("Failed to create sampling strategy store", zap.Error(err))
			}

<<<<<<< HEAD
			{
				r := mux.NewRouter()
				apiHandler := app.NewAPIHandler(jaegerBatchesHandler)
				apiHandler.RegisterRoutes(r)
				recoveryHandler := recoveryhandler.NewRecoveryHandler(logger, true)
				httpHandler := recoveryHandler(r)

				zipkinAddr := getAddressFromCLIOptions(builderOpts.CollectorZipkinHTTPPort, builderOpts.CollectorZipkinHTTPHostPort, "collector.zipkin.http-port", logger)

				go startZipkinHTTPAPI(logger, zipkinAddr, builderOpts.CollectorZipkinAllowedOrigins, builderOpts.CollectorZipkinAllowedHeaders, zipkinSpansHandler, recoveryHandler)

				httpAddr := getAddressFromCLIOptions(builderOpts.CollectorHTTPPort, builderOpts.CollectorHTTPHostPort, "collector.http-port", logger)
				logger.Info("Starting jaeger-collector HTTP server", zap.String("http-addr", httpAddr))
				go func() {
					if err := http.ListenAndServe(httpAddr, httpHandler); err != nil {
						logger.Fatal("Could not launch service", zap.Error(err))
					}
					svc.HC().Set(healthcheck.Unavailable)
				}()
			}
=======
			c := app.New(&app.CollectorParams{
				ServiceName:    serviceName,
				Logger:         logger,
				MetricsFactory: metricsFactory,
				SpanWriter:     spanWriter,
				StrategyStore:  strategyStore,
				HealthCheck:    svc.HC(),
			})
			collectorOpts := new(app.CollectorOptions).InitFromViper(v)
			c.Start(collectorOpts)
>>>>>>> af674a54

			svc.RunAndThen(func() {
				if closer, ok := spanWriter.(io.Closer); ok {
					err := closer.Close()
					if err != nil {
						logger.Error("failed to close span writer", zap.Error(err))
					}
				}

				if err := c.Close(); err != nil {
					logger.Error("failed to cleanly close the collector", zap.Error(err))
				}
			})
			return nil
		},
	}

	command.AddCommand(version.Command())
	command.AddCommand(env.Command())
	command.AddCommand(docs.Command(v))

	config.AddFlags(
		v,
		command,
		svc.AddFlags,
		app.AddFlags,
		storageFactory.AddFlags,
		strategyStoreFactory.AddFlags,
	)

	if err := command.Execute(); err != nil {
		fmt.Println(err.Error())
		os.Exit(1)
	}
<<<<<<< HEAD
}

func startGRPCServer(
	opts *builder.CollectorOptions,
	handler *app.GRPCHandler,
	samplingStore strategystore.StrategyStore,
	logger *zap.Logger,
) (*grpc.Server, error) {
	var server *grpc.Server

	if opts.TLS.Enabled { // user requested a server with TLS, setup creds
		tlsCfg, err := opts.TLS.Config()
		if err != nil {
			return nil, err
		}

		creds := credentials.NewTLS(tlsCfg)
		server = grpc.NewServer(grpc.Creds(creds))
	} else { // server without TLS
		server = grpc.NewServer()
	}

	addr := getAddressFromCLIOptions(opts.CollectorGRPCPort, opts.CollectorGRPCHostPort, "collector.grpc-port", logger)
	_, err := grpcserver.StartGRPCCollector(addr, server, handler, samplingStore, logger, func(err error) {
		logger.Fatal("gRPC collector failed", zap.Error(err))
	})
	if err != nil {
		return nil, err
	}
	return server, err
}

func startZipkinHTTPAPI(
	logger *zap.Logger,
	zipkinAddr string,
	allowedOrigins string,
	allowedHeaders string,
	zipkinSpansHandler app.ZipkinSpansHandler,
	recoveryHandler func(http.Handler) http.Handler,
) {
	if zipkinAddr != "" {
		zHandler := zipkin.NewAPIHandler(zipkinSpansHandler)
		r := mux.NewRouter()
		zHandler.RegisterRoutes(r)

		origins := strings.Split(strings.Replace(allowedOrigins, " ", "", -1), ",")
		headers := strings.Split(strings.Replace(allowedHeaders, " ", "", -1), ",")

		c := cors.New(cors.Options{
			AllowedOrigins: origins,
			AllowedMethods: []string{"POST"}, // Allowing only POST, because that's the only handled one
			AllowedHeaders: headers,
		})

		logger.Info("Listening for Zipkin HTTP traffic", zap.String("zipkin.http-addr", zipkinAddr))

		if err := http.ListenAndServe(zipkinAddr, c.Handler(recoveryHandler(r))); err != nil {
			logger.Fatal("Could not launch service", zap.Error(err))
		}
	}
}

func initSamplingStrategyStore(
	samplingStrategyStoreFactory *ss.Factory,
	metricsFactory metrics.Factory,
	logger *zap.Logger,
) strategystore.StrategyStore {
	if err := samplingStrategyStoreFactory.Initialize(metricsFactory, logger); err != nil {
		logger.Fatal("Failed to init sampling strategy store factory", zap.Error(err))
	}
	strategyStore, err := samplingStrategyStoreFactory.CreateStrategyStore()
	if err != nil {
		logger.Fatal("Failed to create sampling strategy store", zap.Error(err))
	}
	return strategyStore
}

// Utility function to decide listening address based on port (deprecated flags) or host:port (new flags)
func getAddressFromCLIOptions(port int, addr string, deprecatedFlag string, logger *zap.Logger) string {
	if port != 0 {
		logger.Warn("Using deprecated configuration", zap.String("option", deprecatedFlag))
		return ports.PortToHostPort(port)
	}

	return addr
=======
>>>>>>> af674a54
}<|MERGE_RESOLUTION|>--- conflicted
+++ resolved
@@ -20,10 +20,6 @@
 	"io"
 	"log"
 	"os"
-<<<<<<< HEAD
-	"strings"
-=======
->>>>>>> af674a54
 
 	"github.com/spf13/cobra"
 	"github.com/spf13/viper"
@@ -79,59 +75,14 @@
 			}
 
 			strategyStoreFactory.InitFromViper(v)
-<<<<<<< HEAD
-			strategyStore := initSamplingStrategyStore(strategyStoreFactory, metricsFactory, logger)
-
-			{
-				ch, err := tchannel.NewChannel(serviceName, &tchannel.ChannelOptions{})
-				if err != nil {
-					logger.Fatal("Unable to create new TChannel", zap.Error(err))
-				}
-				server := thrift.NewServer(ch)
-				batchHandler := app.NewTChannelHandler(jaegerBatchesHandler, zipkinSpansHandler)
-				server.Register(jc.NewTChanCollectorServer(batchHandler))
-				server.Register(zc.NewTChanZipkinCollectorServer(batchHandler))
-				server.Register(sc.NewTChanSamplingManagerServer(sampling.NewHandler(strategyStore)))
-
-				addr := getAddressFromCLIOptions(builderOpts.CollectorPort, builderOpts.CollectorTChanHostPort, "collector.http-port", logger)
-				listener, err := net.Listen("tcp", addr)
-				if err != nil {
-					logger.Fatal("Unable to start listening on channel", zap.Error(err))
-				}
-				logger.Info("Starting jaeger-collector TChannel server", zap.String("tchan-addr", addr))
-				ch.Serve(listener)
-=======
 			if err := strategyStoreFactory.Initialize(metricsFactory, logger); err != nil {
 				logger.Fatal("Failed to init sampling strategy store factory", zap.Error(err))
->>>>>>> af674a54
 			}
 			strategyStore, err := strategyStoreFactory.CreateStrategyStore()
 			if err != nil {
 				logger.Fatal("Failed to create sampling strategy store", zap.Error(err))
 			}
 
-<<<<<<< HEAD
-			{
-				r := mux.NewRouter()
-				apiHandler := app.NewAPIHandler(jaegerBatchesHandler)
-				apiHandler.RegisterRoutes(r)
-				recoveryHandler := recoveryhandler.NewRecoveryHandler(logger, true)
-				httpHandler := recoveryHandler(r)
-
-				zipkinAddr := getAddressFromCLIOptions(builderOpts.CollectorZipkinHTTPPort, builderOpts.CollectorZipkinHTTPHostPort, "collector.zipkin.http-port", logger)
-
-				go startZipkinHTTPAPI(logger, zipkinAddr, builderOpts.CollectorZipkinAllowedOrigins, builderOpts.CollectorZipkinAllowedHeaders, zipkinSpansHandler, recoveryHandler)
-
-				httpAddr := getAddressFromCLIOptions(builderOpts.CollectorHTTPPort, builderOpts.CollectorHTTPHostPort, "collector.http-port", logger)
-				logger.Info("Starting jaeger-collector HTTP server", zap.String("http-addr", httpAddr))
-				go func() {
-					if err := http.ListenAndServe(httpAddr, httpHandler); err != nil {
-						logger.Fatal("Could not launch service", zap.Error(err))
-					}
-					svc.HC().Set(healthcheck.Unavailable)
-				}()
-			}
-=======
 			c := app.New(&app.CollectorParams{
 				ServiceName:    serviceName,
 				Logger:         logger,
@@ -142,7 +93,6 @@
 			})
 			collectorOpts := new(app.CollectorOptions).InitFromViper(v)
 			c.Start(collectorOpts)
->>>>>>> af674a54
 
 			svc.RunAndThen(func() {
 				if closer, ok := spanWriter.(io.Closer); ok {
@@ -177,92 +127,4 @@
 		fmt.Println(err.Error())
 		os.Exit(1)
 	}
-<<<<<<< HEAD
-}
-
-func startGRPCServer(
-	opts *builder.CollectorOptions,
-	handler *app.GRPCHandler,
-	samplingStore strategystore.StrategyStore,
-	logger *zap.Logger,
-) (*grpc.Server, error) {
-	var server *grpc.Server
-
-	if opts.TLS.Enabled { // user requested a server with TLS, setup creds
-		tlsCfg, err := opts.TLS.Config()
-		if err != nil {
-			return nil, err
-		}
-
-		creds := credentials.NewTLS(tlsCfg)
-		server = grpc.NewServer(grpc.Creds(creds))
-	} else { // server without TLS
-		server = grpc.NewServer()
-	}
-
-	addr := getAddressFromCLIOptions(opts.CollectorGRPCPort, opts.CollectorGRPCHostPort, "collector.grpc-port", logger)
-	_, err := grpcserver.StartGRPCCollector(addr, server, handler, samplingStore, logger, func(err error) {
-		logger.Fatal("gRPC collector failed", zap.Error(err))
-	})
-	if err != nil {
-		return nil, err
-	}
-	return server, err
-}
-
-func startZipkinHTTPAPI(
-	logger *zap.Logger,
-	zipkinAddr string,
-	allowedOrigins string,
-	allowedHeaders string,
-	zipkinSpansHandler app.ZipkinSpansHandler,
-	recoveryHandler func(http.Handler) http.Handler,
-) {
-	if zipkinAddr != "" {
-		zHandler := zipkin.NewAPIHandler(zipkinSpansHandler)
-		r := mux.NewRouter()
-		zHandler.RegisterRoutes(r)
-
-		origins := strings.Split(strings.Replace(allowedOrigins, " ", "", -1), ",")
-		headers := strings.Split(strings.Replace(allowedHeaders, " ", "", -1), ",")
-
-		c := cors.New(cors.Options{
-			AllowedOrigins: origins,
-			AllowedMethods: []string{"POST"}, // Allowing only POST, because that's the only handled one
-			AllowedHeaders: headers,
-		})
-
-		logger.Info("Listening for Zipkin HTTP traffic", zap.String("zipkin.http-addr", zipkinAddr))
-
-		if err := http.ListenAndServe(zipkinAddr, c.Handler(recoveryHandler(r))); err != nil {
-			logger.Fatal("Could not launch service", zap.Error(err))
-		}
-	}
-}
-
-func initSamplingStrategyStore(
-	samplingStrategyStoreFactory *ss.Factory,
-	metricsFactory metrics.Factory,
-	logger *zap.Logger,
-) strategystore.StrategyStore {
-	if err := samplingStrategyStoreFactory.Initialize(metricsFactory, logger); err != nil {
-		logger.Fatal("Failed to init sampling strategy store factory", zap.Error(err))
-	}
-	strategyStore, err := samplingStrategyStoreFactory.CreateStrategyStore()
-	if err != nil {
-		logger.Fatal("Failed to create sampling strategy store", zap.Error(err))
-	}
-	return strategyStore
-}
-
-// Utility function to decide listening address based on port (deprecated flags) or host:port (new flags)
-func getAddressFromCLIOptions(port int, addr string, deprecatedFlag string, logger *zap.Logger) string {
-	if port != 0 {
-		logger.Warn("Using deprecated configuration", zap.String("option", deprecatedFlag))
-		return ports.PortToHostPort(port)
-	}
-
-	return addr
-=======
->>>>>>> af674a54
 }