--- conflicted
+++ resolved
@@ -31,9 +31,6 @@
 	"github.com/jaegertracing/jaeger/cmd/jaeger/internal/extension/jaegerstorage"
 )
 
-<<<<<<< HEAD
-func Components() (otelcol.Factories, error) {
-=======
 type builders struct {
 	extension func(factories ...extension.Factory) (map[component.Type]extension.Factory, error)
 	receiver  func(factories ...receiver.Factory) (map[component.Type]receiver.Factory, error)
@@ -53,7 +50,6 @@
 }
 
 func (b builders) build() (otelcol.Factories, error) {
->>>>>>> 88efe478
 	var err error
 	factories := otelcol.Factories{}
 
@@ -120,6 +116,6 @@
 	return factories, nil
 }
 
-func components() (otelcol.Factories, error) {
+func Components() (otelcol.Factories, error) {
 	return defaultBuilders().build()
 }