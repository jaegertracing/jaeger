// Copyright (c) 2024 The Jaeger Authors.
// SPDX-License-Identifier: Apache-2.0

package integration

import (
	"context"
	"fmt"
	"io"
	"net/http"
	"os"
	"os/exec"
	"path/filepath"
	"testing"
	"time"

	"github.com/stretchr/testify/require"
	"go.uber.org/zap"
	"go.uber.org/zap/zaptest"
	"gopkg.in/yaml.v3"

	"github.com/jaegertracing/jaeger/cmd/jaeger/internal/integration/storagecleaner"
	"github.com/jaegertracing/jaeger/plugin/storage/integration"
	"github.com/jaegertracing/jaeger/ports"
)

const otlpPort = 4317

// E2EStorageIntegration holds components for e2e mode of Jaeger-v2
// storage integration test. The intended usage is as follows:
//   - Initialize a specific storage implementation declares its own test functions
//     (e.g. starts remote-storage).
//   - Then, instantiates with e2eInitialize() to run the Jaeger-v2 collector
//     and also the SpanWriter and SpanReader.
//   - After that, calls RunSpanStoreTests().
//   - Clean up with e2eCleanup() to close the SpanReader and SpanWriter connections.
//   - At last, clean up anything declared in its own test functions.
//     (e.g. close remote-storage)
type E2EStorageIntegration struct {
	integration.StorageIntegration
	ConfigFile string
}

// e2eInitialize starts the Jaeger-v2 collector with the provided config file,
// it also initialize the SpanWriter and SpanReader below.
// This function should be called before any of the tests start.
func (s *E2EStorageIntegration) e2eInitialize(t *testing.T, storage string, injectStorageCleaner bool) {
	logger := zaptest.NewLogger(t, zaptest.WrapOptions(zap.AddCaller()))
	configFile := createStorageCleanerConfig(t, s.ConfigFile, storage, injectStorageCleaner)
	t.Logf("Starting Jaeger-v2 in the background with config file %s", configFile)

	outFile, err := os.OpenFile(
		filepath.Join(t.TempDir(), "jaeger_output_logs.txt"),
		os.O_CREATE|os.O_WRONLY,
		os.ModePerm,
	)
	require.NoError(t, err)
	t.Logf("Writing the Jaeger-v2 output logs into %s", outFile.Name())

	errFile, err := os.OpenFile(
		filepath.Join(t.TempDir(), "jaeger_error_logs.txt"),
		os.O_CREATE|os.O_WRONLY,
		os.ModePerm,
	)
	require.NoError(t, err)
	t.Logf("Writing the Jaeger-v2 error logs into %s", errFile.Name())

	cmd := exec.Cmd{
		Path: "./cmd/jaeger/jaeger",
		Args: []string{"jaeger", "--config", configFile},
		// Change the working directory to the root of this project
		// since the binary config file jaeger_query's ui_config points to
		// "./cmd/jaeger/config-ui.json"
		Dir:    "../../../..",
		Stdout: outFile,
		Stderr: errFile,
	}
	require.NoError(t, cmd.Start())
	require.Eventually(t, func() bool {
		url := fmt.Sprintf("http://localhost:%d/", ports.QueryHTTP)
		t.Logf("Checking if Jaeger-v2 is available on %s", url)
		ctx, cancel := context.WithTimeout(context.Background(), 3*time.Second)
		defer cancel()
		req, err := http.NewRequestWithContext(ctx, http.MethodGet, url, nil)
		require.NoError(t, err)
		resp, err := http.DefaultClient.Do(req)
		if err != nil {
			t.Log(err)
			return false
		}
		defer resp.Body.Close()
		return resp.StatusCode == http.StatusOK
	}, 30*time.Second, 500*time.Millisecond, "Jaeger-v2 did not start")
	t.Log("Jaeger-v2 is ready")
	t.Cleanup(func() {
		require.NoError(t, cmd.Process.Kill())
		if t.Failed() {
			// A Github Actions special annotation to create a foldable section
			// in the Github runner output.
			// https://docs.github.com/en/actions/using-workflows/workflow-commands-for-github-actions#grouping-log-lines
			fmt.Println("::group::🚧 🚧 🚧 Jaeger-v2 binary logs")
			outLogs, err := os.ReadFile(outFile.Name())
			require.NoError(t, err)
			fmt.Printf("🚧 🚧 🚧 Jaeger-v2 output logs:\n%s", outLogs)

			errLogs, err := os.ReadFile(errFile.Name())
			require.NoError(t, err)
			fmt.Printf("🚧 🚧 🚧 Jaeger-v2 error logs:\n%s", errLogs)
			// End of Github Actions foldable section annotation.
			fmt.Println("::endgroup::")
		}
	})

	s.SpanWriter, err = createSpanWriter(logger, otlpPort)
	require.NoError(t, err)
	s.SpanReader, err = createSpanReader(logger, ports.QueryGRPC)
	require.NoError(t, err)
}

// e2eCleanUp closes the SpanReader and SpanWriter gRPC connection.
// This function should be called after all the tests are finished.
func (s *E2EStorageIntegration) e2eCleanUp(t *testing.T) {
	require.NoError(t, s.SpanReader.(io.Closer).Close())
	require.NoError(t, s.SpanWriter.(io.Closer).Close())
}

func createStorageCleanerConfig(t *testing.T, configFile string, storage string, injectStorageCleaner bool) string {
	data, err := os.ReadFile(configFile)
	require.NoError(t, err)
	var config map[string]any
	err = yaml.Unmarshal(data, &config)
	require.NoError(t, err)

<<<<<<< HEAD
	if injectStorageCleaner{	
	    // Add storage_cleaner to the service extensions
		service, ok := config["service"].(map[string]any)
		require.True(t, ok)
		serviceExtensions, ok := service["extensions"].([]any)
		require.True(t, ok)
		serviceExtensions = append(serviceExtensions, "storage_cleaner")
		service["extensions"] = serviceExtensions

		// Configure the storage_cleaner extension
		extensions, ok := config["extensions"].(map[string]any)
		require.True(t, ok)
		query, ok := extensions["jaeger_query"].(map[string]any)
		require.True(t, ok)
		trace_storage := query["trace_storage"].(string)
		extensions["storage_cleaner"] = map[string]string{"trace_storage": trace_storage}	
	}

	// Modify the jaeger_storage settings based on the storage type
    extensions, ok := config["extensions"].(map[string]any)
    require.True(t, ok)
    jaegerStorage, ok := extensions["jaeger_storage"].(map[string]any)	
=======
	serviceAny, ok := config["service"]
	require.True(t, ok)
	service := serviceAny.(map[string]any)
	service["extensions"] = append(service["extensions"].([]any), "storage_cleaner")

	extensionsAny, ok := config["extensions"]
	require.True(t, ok)
	extensions := extensionsAny.(map[string]any)
	queryAny, ok := extensions["jaeger_query"]
	require.True(t, ok)
	traceStorageAny, ok := queryAny.(map[string]any)["trace_storage"]
	require.True(t, ok)
	traceStorage := traceStorageAny.(string)
	extensions["storage_cleaner"] = map[string]string{"trace_storage": traceStorage}

	jaegerStorageAny, ok := extensions["jaeger_storage"]
	require.True(t, ok)
	jaegerStorage := jaegerStorageAny.(map[string]any)
	backendsAny, ok := jaegerStorage["backends"]
>>>>>>> 813ff32a
	require.True(t, ok)
	backends := backendsAny.(map[string]any)

	switch storage {
	case "elasticsearch", "opensearch":
		someStoreAny, ok := backends["some_storage"]
		require.True(t, ok, "expecting 'some_storage' entry, found: %v", jaegerStorage)
		someStore := someStoreAny.(map[string]any)
		esMainAny, ok := someStore[storage]
		require.True(t, ok, "expecting '%s' entry, found %v", storage, someStore)
		esMain := esMainAny.(map[string]any)
		esMain["service_cache_ttl"] = "1ms"
	default:
		// Do Nothing
	}

	newData, err := yaml.Marshal(config)
	require.NoError(t, err)
	tempFile := filepath.Join(t.TempDir(), "storageCleaner_config.yaml")
	err = os.WriteFile(tempFile, newData, 0o600)
	require.NoError(t, err)

	return tempFile
}

func purge(t *testing.T) {
	addr := fmt.Sprintf("http://0.0.0.0:%s%s", storagecleaner.Port, storagecleaner.URL)
	t.Logf("Purging storage via %s", addr)
	r, err := http.NewRequestWithContext(context.Background(), http.MethodPost, addr, nil)
	require.NoError(t, err)

	client := &http.Client{}

	resp, err := client.Do(r)
	require.NoError(t, err)
	defer resp.Body.Close()
	body, err := io.ReadAll(resp.Body)
	require.NoError(t, err)

	require.Equal(t, http.StatusOK, resp.StatusCode, "body: %s", string(body))
}<|MERGE_RESOLUTION|>--- conflicted
+++ resolved
@@ -131,50 +131,22 @@
 	err = yaml.Unmarshal(data, &config)
 	require.NoError(t, err)
 
-<<<<<<< HEAD
-	if injectStorageCleaner{	
-	    // Add storage_cleaner to the service extensions
-		service, ok := config["service"].(map[string]any)
-		require.True(t, ok)
-		serviceExtensions, ok := service["extensions"].([]any)
-		require.True(t, ok)
-		serviceExtensions = append(serviceExtensions, "storage_cleaner")
-		service["extensions"] = serviceExtensions
-
-		// Configure the storage_cleaner extension
-		extensions, ok := config["extensions"].(map[string]any)
-		require.True(t, ok)
-		query, ok := extensions["jaeger_query"].(map[string]any)
-		require.True(t, ok)
-		trace_storage := query["trace_storage"].(string)
-		extensions["storage_cleaner"] = map[string]string{"trace_storage": trace_storage}	
-	}
-
-	// Modify the jaeger_storage settings based on the storage type
-    extensions, ok := config["extensions"].(map[string]any)
-    require.True(t, ok)
-    jaegerStorage, ok := extensions["jaeger_storage"].(map[string]any)	
-=======
 	serviceAny, ok := config["service"]
 	require.True(t, ok)
 	service := serviceAny.(map[string]any)
 	service["extensions"] = append(service["extensions"].([]any), "storage_cleaner")
 
-	extensionsAny, ok := config["extensions"]
+	extensions, ok := config["extensions"].(map[string]any)
 	require.True(t, ok)
-	extensions := extensionsAny.(map[string]any)
-	queryAny, ok := extensions["jaeger_query"]
+	query, ok := extensions["jaeger_query"].(map[string]any)
 	require.True(t, ok)
-	traceStorageAny, ok := queryAny.(map[string]any)["trace_storage"]
-	require.True(t, ok)
-	traceStorage := traceStorageAny.(string)
-	extensions["storage_cleaner"] = map[string]string{"trace_storage": traceStorage}
+	trace_storage := query["trace_storage"].(string)
+	extensions["storage_cleaner"] = map[string]string{"trace_storage": trace_storage}
 
 	jaegerStorageAny, ok := extensions["jaeger_storage"]
 	require.True(t, ok)
 	jaegerStorage := jaegerStorageAny.(map[string]any)
 	backendsAny, ok := jaegerStorage["backends"]
->>>>>>> 813ff32a
 	require.True(t, ok)
 	backends := backendsAny.(map[string]any)
 
