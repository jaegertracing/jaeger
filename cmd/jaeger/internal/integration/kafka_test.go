--- conflicted
+++ resolved
@@ -71,69 +71,6 @@
 func TestKafkaStorage(t *testing.T) {
 	integration.SkipUnlessEnv(t, "kafka")
 
-<<<<<<< HEAD
-	// OTLP config files
-	otlpCollectorConfig := "../../collector-with-kafka.yaml"
-	otlpIngesterConfig := "../../ingester-remote-storage.yaml"
-
-	// Legacy Jaeger config files
-	legacyCollectorConfig := "../../collector-with-jaeger.yaml"
-	legacyIngesterConfig := "../../ingester-with-kafka.yaml"
-
-	// Test OTLP formats
-	t.Run("OTLPFormats", func(t *testing.T) {
-		collector := &E2EStorageIntegration{
-			SkipStorageCleaner:  true,
-			ConfigFile:          otlpCollectorConfig,
-			HealthCheckEndpoint: "http://localhost:8888/metrics",
-		}
-
-		// Initialize and start the OTLP collector
-		collector.e2eInitialize(t, "kafka")
-
-		ingester := &E2EStorageIntegration{
-			ConfigFile: otlpIngesterConfig,
-			StorageIntegration: integration.StorageIntegration{
-				CleanUp:                      purge,
-				GetDependenciesReturnsSource: true,
-				SkipArchiveTest:              true,
-			},
-		}
-
-		// Initialize and start the OTLP ingester
-		ingester.e2eInitialize(t, "kafka")
-
-		// Run the span store tests for OTLP formats
-		ingester.RunSpanStoreTests(t)
-	})
-
-	// Test legacy Jaeger formats
-	t.Run("LegacyJaegerFormats", func(t *testing.T) {
-		collector := &E2EStorageIntegration{
-			SkipStorageCleaner:  true,
-			ConfigFile:          legacyCollectorConfig,
-			HealthCheckEndpoint: "http://localhost:8888/metrics",
-		}
-
-		// Initialize and start the Jaeger collector
-		collector.e2eInitialize(t, "kafka")
-
-		ingester := &E2EStorageIntegration{
-			ConfigFile: legacyIngesterConfig,
-			StorageIntegration: integration.StorageIntegration{
-				CleanUp:                      purge,
-				GetDependenciesReturnsSource: true,
-				SkipArchiveTest:              true,
-			},
-		}
-
-		// Initialize and start the Jaeger ingester
-		ingester.e2eInitialize(t, "kafka")
-
-		// Run the span store tests for legacy Jaeger formats
-		ingester.RunSpanStoreTests(t)
-	})
-=======
 	tests := []struct {
 		encoding string
 		skip     string
@@ -180,5 +117,4 @@
 			ingester.RunSpanStoreTests(t)
 		})
 	}
->>>>>>> 0dd2b239
 }