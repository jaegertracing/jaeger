--- conflicted
+++ resolved
@@ -18,22 +18,12 @@
 // Config represents the configuration for jaeger-query,
 type Config struct {
 	queryApp.QueryOptionsBase `mapstructure:",squash"`
-
-<<<<<<< HEAD
-	TraceStoragePrimary     string `valid:"required" mapstructure:"trace_storage"`
-	TraceStorageArchive     string `valid:"optional" mapstructure:"trace_storage_archive"`
-	MetricStorage           string `valid:"optional" mapstructure:"metric_storage"`
-	confighttp.ServerConfig `mapstructure:",squash"`
-	Tenancy                 tenancy.Options `mapstructure:"multi_tenancy"`
-=======
 	TraceStoragePrimary string `valid:"required" mapstructure:"trace_storage"`
 	TraceStorageArchive string `valid:"optional" mapstructure:"trace_storage_archive"`
-
+  MetricStorage       string `valid:"optional" mapstructure:"metric_storage"`
 	HTTP confighttp.ServerConfig `mapstructure:",squash"`
 	GRPC configgrpc.ServerConfig `mapstructure:",squash"`
-
 	Tenancy tenancy.Options `mapstructure:"multi_tenancy"`
->>>>>>> 882ae458
 }
 
 func (cfg *Config) Validate() error {
