--- conflicted
+++ resolved
@@ -18,25 +18,18 @@
 
 	memoryCfg "github.com/jaegertracing/jaeger/pkg/memory/config"
 	"github.com/jaegertracing/jaeger/pkg/metrics"
-<<<<<<< HEAD
+	badgerCfg "github.com/jaegertracing/jaeger/plugin/storage/badger"
 	grpcCfg "github.com/jaegertracing/jaeger/plugin/storage/grpc/config"
 	"github.com/jaegertracing/jaeger/plugin/storage/memory"
-=======
-	badgerCfg "github.com/jaegertracing/jaeger/plugin/storage/badger"
->>>>>>> 720e57e2
 	"github.com/jaegertracing/jaeger/storage"
 	"github.com/jaegertracing/jaeger/storage/dependencystore"
 	"github.com/jaegertracing/jaeger/storage/spanstore"
 )
 
 const (
-<<<<<<< HEAD
 	memstoreName  = "memstore"
+	badgerName    = "badgerstore"
 	grpcstoreName = "grpcstore"
-=======
-	memstoreName = "memstore"
-	badgerName   = "badgerstore"
->>>>>>> 720e57e2
 )
 
 type storageHost struct {
@@ -173,7 +166,6 @@
 	require.NoError(t, err)
 }
 
-<<<<<<< HEAD
 // This test is only to cover the grpc.NewFactoryWithConfig
 // since it can't be mocked yet require external grpc connection
 func TestGRPCStorageExtensionError(t *testing.T) {
@@ -193,7 +185,8 @@
 	err := ext.Start(ctx, componenttest.NewNopHost())
 	require.Error(t, err)
 	require.Contains(t, err.Error(), "failed to initialize grpc storage: grpc-plugin builder failed to create a store: error connecting to remote storage")
-=======
+}
+
 func TestBadgerStorageExtension(t *testing.T) {
 	ctx := context.Background()
 	telemetrySettings := component.TelemetrySettings{
@@ -247,7 +240,6 @@
 	err := ext.Start(ctx, componenttest.NewNopHost())
 	require.Error(t, err)
 	require.EqualError(t, err, "failed to initialize badger storage: Error Creating Dir: \"\" error: mkdir : no such file or directory")
->>>>>>> 720e57e2
 }
 
 func makeStorageExtension(t *testing.T, memstoreName string) component.Component {
