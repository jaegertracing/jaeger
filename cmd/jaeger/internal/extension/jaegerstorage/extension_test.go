--- conflicted
+++ resolved
@@ -323,15 +323,10 @@
 			config: &Config{
 				MetricBackends: map[string]MetricBackend{
 					"foo": {
-<<<<<<< HEAD
 						Prometheus: &PrometheusConfiguration{
 							Configuration: promCfg.Configuration{
 								ServerURL: mockServer.URL,
 							},
-=======
-						Prometheus: &promcfg.Configuration{
-							ServerURL: mockServer.URL,
->>>>>>> 58bea788
 						},
 					},
 				},
@@ -409,13 +404,9 @@
 			config: &Config{
 				MetricBackends: map[string]MetricBackend{
 					"foo": {
-<<<<<<< HEAD
 						Prometheus: &PrometheusConfiguration{
 							Configuration: promCfg.Configuration{},
 						},
-=======
-						Prometheus: &promcfg.Configuration{},
->>>>>>> 58bea788
 					},
 				},
 			},
@@ -577,15 +568,10 @@
 		},
 		MetricBackends: map[string]MetricBackend{
 			promstoreName: {
-<<<<<<< HEAD
 				Prometheus: &PrometheusConfiguration{
 					Configuration: promCfg.Configuration{
 						ServerURL: "localhost:12345",
 					},
-=======
-				Prometheus: &promcfg.Configuration{
-					ServerURL: "localhost:12345",
->>>>>>> 58bea788
 				},
 			},
 		},
