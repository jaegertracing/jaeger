--- conflicted
+++ resolved
@@ -24,12 +24,11 @@
 	Name string `mapstructure:"name"`
 	memoryCfg.Configuration
 }
-
-<<<<<<< HEAD
 type BadgerStorage struct {
 	Name string `mapstructure:"name"`
 	badgerCfg.NamespaceConfig
-=======
+}
+
 func (cfg *Config) Validate() error {
 	emptyCfg := createDefaultConfig().(*Config)
 	if reflect.DeepEqual(*cfg, *emptyCfg) {
@@ -37,5 +36,5 @@
 	} else {
 		return nil
 	}
->>>>>>> 1c0a6ca4
+
 }