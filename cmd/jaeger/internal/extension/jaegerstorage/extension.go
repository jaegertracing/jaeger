// Copyright (c) 2023 The Jaeger Authors.
// SPDX-License-Identifier: Apache-2.0

package jaegerstorage

import (
	"context"
	"errors"
	"fmt"
	"io"

	"go.opentelemetry.io/collector/component"
	"go.opentelemetry.io/collector/extension"
	"go.uber.org/zap"

	"github.com/jaegertracing/jaeger/pkg/metrics"
<<<<<<< HEAD
	"github.com/jaegertracing/jaeger/plugin/storage/grpc"
=======
	"github.com/jaegertracing/jaeger/plugin/storage/badger"
>>>>>>> 720e57e2
	"github.com/jaegertracing/jaeger/plugin/storage/memory"
	"github.com/jaegertracing/jaeger/storage"
)

var _ extension.Extension = (*storageExt)(nil)

type storageExt struct {
	config    *Config
	logger    *zap.Logger
	factories map[string]storage.Factory
}

// GetStorageFactory locates the extension in Host and retrieves a storage factory from it with the given name.
func GetStorageFactory(name string, host component.Host) (storage.Factory, error) {
	var comp component.Component
	for id, ext := range host.GetExtensions() {
		if id.Type() == componentType {
			comp = ext
			break
		}
	}
	if comp == nil {
		return nil, fmt.Errorf(
			"cannot find extension '%s' (make sure it's defined earlier in the config)",
			componentType,
		)
	}
	f, ok := comp.(*storageExt).factories[name]
	if !ok {
		return nil, fmt.Errorf(
			"cannot find storage '%s' declared with '%s' extension",
			name, componentType,
		)
	}
	return f, nil
}

func newStorageExt(config *Config, otel component.TelemetrySettings) *storageExt {
	return &storageExt{
		config:    config,
		logger:    otel.Logger,
		factories: make(map[string]storage.Factory),
	}
}

func (s *storageExt) Start(ctx context.Context, host component.Host) error {
	for name, mem := range s.config.Memory {
		if _, ok := s.factories[name]; ok {
			return fmt.Errorf("duplicate memory storage name %s", name)
		}
		s.factories[name] = memory.NewFactoryWithConfig(
			mem,
			metrics.NullFactory,
			s.logger.With(zap.String("storage_name", name)),
		)
	}
<<<<<<< HEAD
	for name, g := range s.config.GRPC {
		if _, ok := s.factories[name]; ok {
			return fmt.Errorf("duplicate grpc storage name %s", name)
		}
		var err error
		s.factories[name], err = grpc.NewFactoryWithConfig(
			g,
=======

	for name, b := range s.config.Badger {
		if _, ok := s.factories[name]; ok {
			return fmt.Errorf("duplicate badger storage name %s", name)
		}
		var err error
		factory, err := badger.NewFactoryWithConfig(
			b,
>>>>>>> 720e57e2
			metrics.NullFactory,
			s.logger.With(zap.String("storage_name", name)),
		)
		if err != nil {
<<<<<<< HEAD
			return fmt.Errorf("failed to initialize grpc storage: %w", err)
		}
	}
=======
			return fmt.Errorf("failed to initialize badger storage: %w", err)
		}
		s.factories[name] = factory
	}

>>>>>>> 720e57e2
	// TODO add support for other backends
	return nil
}

func (s *storageExt) Shutdown(ctx context.Context) error {
	var errs []error
	for _, factory := range s.factories {
		if closer, ok := factory.(io.Closer); ok {
			err := closer.Close()
			if err != nil {
				errs = append(errs, err)
			}
		}
	}
	return errors.Join(errs...)
}<|MERGE_RESOLUTION|>--- conflicted
+++ resolved
@@ -14,11 +14,8 @@
 	"go.uber.org/zap"
 
 	"github.com/jaegertracing/jaeger/pkg/metrics"
-<<<<<<< HEAD
+	"github.com/jaegertracing/jaeger/plugin/storage/badger"
 	"github.com/jaegertracing/jaeger/plugin/storage/grpc"
-=======
-	"github.com/jaegertracing/jaeger/plugin/storage/badger"
->>>>>>> 720e57e2
 	"github.com/jaegertracing/jaeger/plugin/storage/memory"
 	"github.com/jaegertracing/jaeger/storage"
 )
@@ -75,15 +72,6 @@
 			s.logger.With(zap.String("storage_name", name)),
 		)
 	}
-<<<<<<< HEAD
-	for name, g := range s.config.GRPC {
-		if _, ok := s.factories[name]; ok {
-			return fmt.Errorf("duplicate grpc storage name %s", name)
-		}
-		var err error
-		s.factories[name], err = grpc.NewFactoryWithConfig(
-			g,
-=======
 
 	for name, b := range s.config.Badger {
 		if _, ok := s.factories[name]; ok {
@@ -92,22 +80,29 @@
 		var err error
 		factory, err := badger.NewFactoryWithConfig(
 			b,
->>>>>>> 720e57e2
 			metrics.NullFactory,
 			s.logger.With(zap.String("storage_name", name)),
 		)
 		if err != nil {
-<<<<<<< HEAD
-			return fmt.Errorf("failed to initialize grpc storage: %w", err)
-		}
-	}
-=======
 			return fmt.Errorf("failed to initialize badger storage: %w", err)
 		}
 		s.factories[name] = factory
 	}
 
->>>>>>> 720e57e2
+	for name, g := range s.config.GRPC {
+		if _, ok := s.factories[name]; ok {
+			return fmt.Errorf("duplicate grpc storage name %s", name)
+		}
+		var err error
+		s.factories[name], err = grpc.NewFactoryWithConfig(
+			g,
+			metrics.NullFactory,
+			s.logger.With(zap.String("storage_name", name)),
+		)
+		if err != nil {
+			return fmt.Errorf("failed to initialize grpc storage: %w", err)
+		}
+	}
 	// TODO add support for other backends
 	return nil
 }
