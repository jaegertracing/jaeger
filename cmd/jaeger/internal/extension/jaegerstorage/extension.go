--- conflicted
+++ resolved
@@ -18,12 +18,9 @@
 	"github.com/jaegertracing/jaeger/pkg/metrics"
 	"github.com/jaegertracing/jaeger/plugin/storage/badger"
 	badgerCfg "github.com/jaegertracing/jaeger/plugin/storage/badger"
-<<<<<<< HEAD
+	"github.com/jaegertracing/jaeger/plugin/storage/es"
 	"github.com/jaegertracing/jaeger/plugin/storage/grpc"
 	grpcCfg "github.com/jaegertracing/jaeger/plugin/storage/grpc/config"
-=======
-	"github.com/jaegertracing/jaeger/plugin/storage/es"
->>>>>>> 0c531394
 	"github.com/jaegertracing/jaeger/plugin/storage/memory"
 	"github.com/jaegertracing/jaeger/storage"
 )
@@ -114,29 +111,24 @@
 		cfg:         s.config.Badger,
 		builder:     badger.NewFactoryWithConfig,
 	}
-<<<<<<< HEAD
 	grpcStarter := &starter[grpcCfg.Configuration, *grpc.Factory]{
 		ext:         s,
 		storageKind: "grpc",
 		cfg:         s.config.GRPC,
 		builder:     grpc.NewFactoryWithConfig,
-=======
+	}
 	esStarter := &starter[esCfg.Configuration, *es.Factory]{
 		ext:         s,
 		storageKind: "elasticsearch",
 		cfg:         s.config.Elasticsearch,
 		builder:     es.NewFactoryWithConfig,
->>>>>>> 0c531394
 	}
 
 	builders := []func(ctx context.Context, host component.Host) error{
 		memStarter.build,
 		badgerStarter.build,
-<<<<<<< HEAD
 		grpcStarter.build,
-=======
 		esStarter.build,
->>>>>>> 0c531394
 		// TODO add support for other backends
 	}
 	for _, builder := range builders {
