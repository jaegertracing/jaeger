--- conflicted
+++ resolved
@@ -13,14 +13,12 @@
 	"go.opentelemetry.io/collector/extension"
 	"go.uber.org/zap"
 
+	esCfg "github.com/jaegertracing/jaeger/pkg/es/config"
 	memoryCfg "github.com/jaegertracing/jaeger/pkg/memory/config"
 	"github.com/jaegertracing/jaeger/pkg/metrics"
 	"github.com/jaegertracing/jaeger/plugin/storage/badger"
-<<<<<<< HEAD
+	badgerCfg "github.com/jaegertracing/jaeger/plugin/storage/badger"
 	"github.com/jaegertracing/jaeger/plugin/storage/es"
-=======
-	badgerCfg "github.com/jaegertracing/jaeger/plugin/storage/badger"
->>>>>>> 84385fe8
 	"github.com/jaegertracing/jaeger/plugin/storage/memory"
 	"github.com/jaegertracing/jaeger/storage"
 )
@@ -91,24 +89,6 @@
 	return nil
 }
 
-<<<<<<< HEAD
-	for name, cfg := range s.config.Elasticsearch {
-		if _, ok := s.factories[name]; ok {
-			return fmt.Errorf("duplicate elasticsearch storage name %s", name)
-		}
-		factory, err := es.NewFactoryWithConfig(
-			cfg,
-			metrics.NullFactory,
-			s.logger.With(zap.String("storage_name", name)),
-		)
-		if err != nil {
-			return fmt.Errorf("failed to initialize elasticsearch storage: %w", err)
-		}
-		s.factories[name] = factory
-
-	}
-	// TODO add support for other backends
-=======
 func (s *storageExt) Start(ctx context.Context, host component.Host) error {
 	memStarter := &starter[memoryCfg.Configuration, *memory.Factory]{
 		ext:         s,
@@ -129,10 +109,17 @@
 		cfg:         s.config.Badger,
 		builder:     badger.NewFactoryWithConfig,
 	}
+	esStarter := &starter[esCfg.Configuration, *es.Factory]{
+		ext:         s,
+		storageKind: "elasticsearch",
+		cfg:         s.config.Elasticsearch,
+		builder:     es.NewFactoryWithConfig,
+	}
 
 	builders := []func(ctx context.Context, host component.Host) error{
 		memStarter.build,
 		badgerStarter.build,
+		esStarter.build,
 		// TODO add support for other backends
 	}
 	for _, builder := range builders {
@@ -140,7 +127,6 @@
 			return err
 		}
 	}
->>>>>>> 84385fe8
 	return nil
 }
 
