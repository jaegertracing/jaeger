--- conflicted
+++ resolved
@@ -10,18 +10,13 @@
       service.name: jaeger
     metrics:
       level: detailed
-<<<<<<< HEAD
       readers:
         - pull:
             exporter:
               prometheus:
                 host: 0.0.0.0
-                port: 8888
-
-=======
-      # use different port to avoid conflict with collector
-      address: 0.0.0.0:8889
->>>>>>> 57ce1b46
+                # use different port to avoid conflict with collector
+                port: 8889
     logs:
       level: info
 
