--- conflicted
+++ resolved
@@ -24,63 +24,6 @@
     - revive
     - testifylint
     - usestdlibvars
-<<<<<<< HEAD
-  disable:
-    - errcheck
-  settings:
-    depguard:
-      rules:
-        disallow-crossdock:
-          files:
-            - '!**/crossdock/**'
-          deny:
-            - pkg: github.com/crossdock/crossdock-go
-              desc: Do not refer to crossdock from other packages
-        disallow-otel-contrib-translator:
-          files:
-            - '!**/v1adapter/**'
-          deny:
-            - pkg: github.com/open-telemetry/opentelemetry-collector-contrib/pkg/translator/jaeger
-              desc: Use v1adapter package instead of opentelemetry-collector-contrib/pkg/translator/jaeger
-        disallow-uber/goleak:
-          files:
-            - '**_test.go'
-          deny:
-            - pkg: go.uber.org/goleak
-              desc: Use github.com/jaegertracing/jaeger/internal/testutils
-        disallowed-deps:
-          deny:
-            - pkg: go.uber.org/atomic
-              desc: Use 'sync/atomic' instead of go.uber.org/atomic
-            - pkg: io/ioutil
-              desc: Use os or io instead of io/ioutil
-            - pkg: github.com/hashicorp/go-multierror
-              desc: Use errors.Join instead of github.com/hashicorp/go-multierror
-            - pkg: go.uber.org/multierr
-              desc: Use errors.Join instead of github.com/hashicorp/go-multierror
-            - pkg: github.com/jaegertracing/jaeger/model$
-              desc: Use github.com/jaegertracing/jaeger-idl/model/v1
-            - pkg: github.com/jaegertracing/jaeger/proto-gen/api_v2$
-              desc: Use github.com/jaegertracing/jaeger-idl/proto-gen/api_v2
-    gosec:
-      excludes:
-        - G104
-        - G107
-        - G404
-        - G601
-    govet:
-      disable:
-        - fieldalignment
-        - shadow
-      enable-all: true
-    perfsprint:
-      int-conversion: true
-      err-error: true
-      errorf: true
-      sprintf1: true
-      strconcat: true
-    revive:
-=======
 
     # TODO consider adding more linters, cf. https://olegk.dev/go-linters-configuration-the-right-version
 
@@ -157,7 +100,6 @@
     strconcat: true
   revive:
       ignore-generated-header: true
->>>>>>> 289983c2
       severity: error
       enable-all-rules: true
       rules:
